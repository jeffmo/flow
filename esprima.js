--- conflicted
+++ resolved
@@ -1715,17 +1715,13 @@
             return scanStringLiteral();
         }
 
-<<<<<<< HEAD
         if (state.inJSXTag && isJSXIdentifierStart(ch)) {
             return scanJSXIdentifier();
         }
 
-        if (ch === 96) {
-=======
         // Template literals start with backtick (#96) for template head
         // or close curly (#125) for template middle or template tail.
         if (ch === 96 || (ch === 125 && state.curlyStack[state.curlyStack.length - 1] === 'template')) {
->>>>>>> 5a99bb00
             return scanTemplate();
         }
         if (isIdentifierStart(ch)) {
@@ -4509,7 +4505,6 @@
                 parseVariableIdentifier()
             ));
         }
-<<<<<<< HEAD
 
         if (match('<')) {
             typeParameters = parseTypeParameterInstantiation();
@@ -4519,10 +4514,6 @@
             typeIdentifier,
             typeParameters
         ));
-=======
-        specifier = delegate.createLiteral(lex());
-        return markerApply(marker, specifier);
->>>>>>> 5a99bb00
     }
 
     function parseVoidType() {
@@ -4531,7 +4522,6 @@
         return markerApply(marker, delegate.createVoidTypeAnnotation());
     }
 
-<<<<<<< HEAD
     function parseTypeofType() {
         var argument, marker = markerCreate();
         expectKeyword('typeof');
@@ -4903,8 +4893,7 @@
         if (lookahead.type !== Token.StringLiteral) {
             throwError({}, Messages.InvalidModuleSpecifier);
         }
-        specifier = delegate.createModuleSpecifier(lookahead);
-        lex();
+        specifier = delegate.createLiteral(lex());
         return markerApply(marker, specifier);
     }
 
@@ -4915,11 +4904,7 @@
     }
 
     function parseExportSpecifier() {
-        var id, name = null, marker = markerCreate(), from;
-=======
-    function parseExportSpecifier() {
         var id, name = null, marker = markerCreate();
->>>>>>> 5a99bb00
         if (matchKeyword('default')) {
             lex();
             id = markerApply(marker, delegate.createIdentifier('default'));
@@ -7663,11 +7648,8 @@
             inType: false,
             lastCommentStart: -1,
             yieldAllowed: false,
-<<<<<<< HEAD
-            awaitAllowed: false
-=======
+            awaitAllowed: false,
             curlyStack: []
->>>>>>> 5a99bb00
         };
 
         extra = {};
