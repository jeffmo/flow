/*
  Copyright (C) 2013 Thaddee Tyl <thaddee.tyl@gmail.com>
  Copyright (C) 2012 Ariya Hidayat <ariya.hidayat@gmail.com>
  Copyright (C) 2012 Mathias Bynens <mathias@qiwi.be>
  Copyright (C) 2012 Joost-Wim Boekesteijn <joost-wim@boekesteijn.nl>
  Copyright (C) 2012 Kris Kowal <kris.kowal@cixar.com>
  Copyright (C) 2012 Yusuke Suzuki <utatane.tea@gmail.com>
  Copyright (C) 2012 Arpad Borsos <arpad.borsos@googlemail.com>
  Copyright (C) 2011 Ariya Hidayat <ariya.hidayat@gmail.com>

  Redistribution and use in source and binary forms, with or without
  modification, are permitted provided that the following conditions are met:

    * Redistributions of source code must retain the above copyright
      notice, this list of conditions and the following disclaimer.
    * Redistributions in binary form must reproduce the above copyright
      notice, this list of conditions and the following disclaimer in the
      documentation and/or other materials provided with the distribution.

  THIS SOFTWARE IS PROVIDED BY THE COPYRIGHT HOLDERS AND CONTRIBUTORS "AS IS"
  AND ANY EXPRESS OR IMPLIED WARRANTIES, INCLUDING, BUT NOT LIMITED TO, THE
  IMPLIED WARRANTIES OF MERCHANTABILITY AND FITNESS FOR A PARTICULAR PURPOSE
  ARE DISCLAIMED. IN NO EVENT SHALL <COPYRIGHT HOLDER> BE LIABLE FOR ANY
  DIRECT, INDIRECT, INCIDENTAL, SPECIAL, EXEMPLARY, OR CONSEQUENTIAL DAMAGES
  (INCLUDING, BUT NOT LIMITED TO, PROCUREMENT OF SUBSTITUTE GOODS OR SERVICES;
  LOSS OF USE, DATA, OR PROFITS; OR BUSINESS INTERRUPTION) HOWEVER CAUSED AND
  ON ANY THEORY OF LIABILITY, WHETHER IN CONTRACT, STRICT LIABILITY, OR TORT
  (INCLUDING NEGLIGENCE OR OTHERWISE) ARISING IN ANY WAY OUT OF THE USE OF
  THIS SOFTWARE, EVEN IF ADVISED OF THE POSSIBILITY OF SUCH DAMAGE.
*/

/*jslint bitwise:true plusplus:true */
/*global esprima:true, define:true, exports:true, window: true,
throwError: true, generateStatement: true, peek: true,
parseAssignmentExpression: true, parseBlock: true,
parseClassExpression: true, parseClassDeclaration: true, parseExpression: true,
parseForStatement: true,
parseFunctionDeclaration: true, parseFunctionExpression: true,
parseFunctionSourceElements: true, parseVariableIdentifier: true,
parseImportSpecifier: true,
parseLeftHandSideExpression: true, parseParams: true, validateParam: true,
parseSpreadOrAssignmentExpression: true,
parseStatement: true, parseSourceElement: true, parseModuleBlock: true, parseConciseBody: true,
advanceXJSChild: true, isXJSIdentifierStart: true, isXJSIdentifierPart: true,
scanXJSStringLiteral: true, scanXJSIdentifier: true,
parseXJSAttributeValue: true, parseXJSChild: true, parseXJSElement: true, parseXJSExpression: true,
parseYieldExpression: true
*/

(function (root, factory) {
    'use strict';

    // Universal Module Definition (UMD) to support AMD, CommonJS/Node.js,
    // Rhino, and plain browser loading.
    if (typeof define === 'function' && define.amd) {
        define(['exports'], factory);
    } else if (typeof exports !== 'undefined') {
        factory(exports);
    } else {
        factory((root.esprima = {}));
    }
}(this, function (exports) {
    'use strict';

    var Token,
        TokenName,
        FnExprTokens,
        Syntax,
        PropertyKind,
        Messages,
        Regex,
        SyntaxTreeDelegate,
<<<<<<< HEAD
        XHTMLEntities,
=======
        ClassPropertyType,
>>>>>>> dcef0a4e
        source,
        strict,
        index,
        lineNumber,
        lineStart,
        length,
        delegate,
        lookahead,
        state,
        extra;

    Token = {
        BooleanLiteral: 1,
        EOF: 2,
        Identifier: 3,
        Keyword: 4,
        NullLiteral: 5,
        NumericLiteral: 6,
        Punctuator: 7,
        StringLiteral: 8,
        RegularExpression: 9,
        Template: 10,
        XJSIdentifier: 11,
        XJSText: 12
    };

    TokenName = {};
    TokenName[Token.BooleanLiteral] = 'Boolean';
    TokenName[Token.EOF] = '<end>';
    TokenName[Token.Identifier] = 'Identifier';
    TokenName[Token.Keyword] = 'Keyword';
    TokenName[Token.NullLiteral] = 'Null';
    TokenName[Token.NumericLiteral] = 'Numeric';
    TokenName[Token.Punctuator] = 'Punctuator';
    TokenName[Token.StringLiteral] = 'String';
    TokenName[Token.XJSIdentifier] = 'XJSIdentifier';
    TokenName[Token.XJSText] = 'XJSText';
    TokenName[Token.RegularExpression] = 'RegularExpression';

    // A function following one of those tokens is an expression.
    FnExprTokens = ["(", "{", "[", "in", "typeof", "instanceof", "new",
                    "return", "case", "delete", "throw", "void",
                    // assignment operators
                    "=", "+=", "-=", "*=", "/=", "%=", "<<=", ">>=", ">>>=",
                    "&=", "|=", "^=", ",",
                    // binary/unary operators
                    "+", "-", "*", "/", "%", "++", "--", "<<", ">>", ">>>", "&",
                    "|", "^", "!", "~", "&&", "||", "?", ":", "===", "==", ">=",
                    "<=", "<", ">", "!=", "!=="];

    Syntax = {
        ArrayExpression: 'ArrayExpression',
        ArrayPattern: 'ArrayPattern',
        ArrowFunctionExpression: 'ArrowFunctionExpression',
        AssignmentExpression: 'AssignmentExpression',
        BinaryExpression: 'BinaryExpression',
        BlockStatement: 'BlockStatement',
        BreakStatement: 'BreakStatement',
        CallExpression: 'CallExpression',
        CatchClause: 'CatchClause',
        ClassBody: 'ClassBody',
        ClassDeclaration: 'ClassDeclaration',
        ClassExpression: 'ClassExpression',
        ClassHeritage: 'ClassHeritage',
        ComprehensionBlock: 'ComprehensionBlock',
        ComprehensionExpression: 'ComprehensionExpression',
        ConditionalExpression: 'ConditionalExpression',
        ContinueStatement: 'ContinueStatement',
        DebuggerStatement: 'DebuggerStatement',
        DoWhileStatement: 'DoWhileStatement',
        EmptyStatement: 'EmptyStatement',
        ExportDeclaration: 'ExportDeclaration',
        ExportSpecifier: 'ExportSpecifier',
        ExportSpecifierSet: 'ExportSpecifierSet',
        ExpressionStatement: 'ExpressionStatement',
        ForInStatement: 'ForInStatement',
        ForOfStatement: 'ForOfStatement',
        ForStatement: 'ForStatement',
        FunctionDeclaration: 'FunctionDeclaration',
        FunctionExpression: 'FunctionExpression',
        Glob: 'Glob',
        Identifier: 'Identifier',
        IfStatement: 'IfStatement',
        ImportDeclaration: 'ImportDeclaration',
        ImportSpecifier: 'ImportSpecifier',
        LabeledStatement: 'LabeledStatement',
        Literal: 'Literal',
        LogicalExpression: 'LogicalExpression',
        MemberExpression: 'MemberExpression',
        MethodDefinition: 'MethodDefinition',
        ModuleDeclaration: 'ModuleDeclaration',
        NewExpression: 'NewExpression',
        ObjectExpression: 'ObjectExpression',
        ObjectPattern: 'ObjectPattern',
        Path:  'Path',
        Program: 'Program',
        Property: 'Property',
        ReturnStatement: 'ReturnStatement',
        SequenceExpression: 'SequenceExpression',
        SpreadElement: 'SpreadElement',
        SwitchCase: 'SwitchCase',
        SwitchStatement: 'SwitchStatement',
        TaggedTemplateExpression: 'TaggedTemplateExpression',
        TemplateElement: 'TemplateElement',
        TemplateLiteral: 'TemplateLiteral',
        ThisExpression: 'ThisExpression',
        ThrowStatement: 'ThrowStatement',
        TryStatement: 'TryStatement',
        UnaryExpression: 'UnaryExpression',
        UpdateExpression: 'UpdateExpression',
        VariableDeclaration: 'VariableDeclaration',
        VariableDeclarator: 'VariableDeclarator',
        WhileStatement: 'WhileStatement',
        WithStatement: 'WithStatement',
        XJSIdentifier: 'XJSIdentifier',
        XJSExpression: 'XJSExpression',
        XJSElement: 'XJSElement',
        XJSClosingElement: 'XJSClosingElement',
        XJSOpeningElement: 'XJSOpeningElement',
        XJSAttribute: 'XJSAttribute',
        XJSText: 'XJSText',
        YieldExpression: 'YieldExpression'
    };

    PropertyKind = {
        Data: 1,
        Get: 2,
        Set: 4
    };

    ClassPropertyType = {
        static: 1,
        prototype: 2
    };

    // Error messages should be identical to V8.
    Messages = {
        UnexpectedToken:  'Unexpected token %0',
        UnexpectedNumber:  'Unexpected number',
        UnexpectedString:  'Unexpected string',
        UnexpectedIdentifier:  'Unexpected identifier',
        UnexpectedReserved:  'Unexpected reserved word',
        UnexpectedTemplate:  'Unexpected quasi %0',
        UnexpectedEOS:  'Unexpected end of input',
        NewlineAfterThrow:  'Illegal newline after throw',
        InvalidRegExp: 'Invalid regular expression',
        UnterminatedRegExp:  'Invalid regular expression: missing /',
        InvalidLHSInAssignment:  'Invalid left-hand side in assignment',
        InvalidLHSInFormalsList:  'Invalid left-hand side in formals list',
        InvalidLHSInForIn:  'Invalid left-hand side in for-in',
        MultipleDefaultsInSwitch: 'More than one default clause in switch statement',
        NoCatchOrFinally:  'Missing catch or finally after try',
        UnknownLabel: 'Undefined label \'%0\'',
        Redeclaration: '%0 \'%1\' has already been declared',
        IllegalContinue: 'Illegal continue statement',
        IllegalBreak: 'Illegal break statement',
        IllegalDuplicateClassProperty: 'Illegal duplicate property in class definition',
        IllegalReturn: 'Illegal return statement',
        IllegalYield: 'Illegal yield expression',
        IllegalSpread: 'Illegal spread element',
        StrictModeWith:  'Strict mode code may not include a with statement',
        StrictCatchVariable:  'Catch variable may not be eval or arguments in strict mode',
        StrictVarName:  'Variable name may not be eval or arguments in strict mode',
        StrictParamName:  'Parameter name eval or arguments is not allowed in strict mode',
        StrictParamDupe: 'Strict mode function may not have duplicate parameter names',
        ParameterAfterRestParameter: 'Rest parameter must be final parameter of an argument list',
        ElementAfterSpreadElement: 'Spread must be the final element of an element list',
        ObjectPatternAsRestParameter: 'Invalid rest parameter',
        ObjectPatternAsSpread: 'Invalid spread argument',
        StrictFunctionName:  'Function name may not be eval or arguments in strict mode',
        StrictOctalLiteral:  'Octal literals are not allowed in strict mode.',
        StrictDelete:  'Delete of an unqualified identifier in strict mode.',
        StrictDuplicateProperty:  'Duplicate data property in object literal not allowed in strict mode',
        AccessorDataProperty:  'Object literal may not have data and accessor property with the same name',
        AccessorGetSet:  'Object literal may not have multiple get/set accessors with the same name',
        StrictLHSAssignment:  'Assignment to eval or arguments is not allowed in strict mode',
        StrictLHSPostfix:  'Postfix increment/decrement may not have eval or arguments operand in strict mode',
        StrictLHSPrefix:  'Prefix increment/decrement may not have eval or arguments operand in strict mode',
        StrictReservedWord:  'Use of future reserved word in strict mode',
        NoFromAfterImport: 'Missing from after import',
        NoYieldInGenerator: 'Missing yield in generator',
        NoUnintializedConst: 'Const must be initialized',
        ComprehensionRequiresBlock: 'Comprehension must have at least one block',
        ComprehensionError:  'Comprehension Error',
        EachNotAllowed:  'Each is not supported',
        InvalidXJSTagName: 'XJS tag name can not be empty',
        InvalidXJSAttributeValue: 'XJS value should be either an expression or a quoted XJS text',
        ExpectedXJSClosingTag: 'Expected corresponding XJS closing tag for %0'
    };

    // See also tools/generate-unicode-regex.py.
    Regex = {
        NonAsciiIdentifierStart: new RegExp('[\xaa\xb5\xba\xc0-\xd6\xd8-\xf6\xf8-\u02c1\u02c6-\u02d1\u02e0-\u02e4\u02ec\u02ee\u0370-\u0374\u0376\u0377\u037a-\u037d\u0386\u0388-\u038a\u038c\u038e-\u03a1\u03a3-\u03f5\u03f7-\u0481\u048a-\u0527\u0531-\u0556\u0559\u0561-\u0587\u05d0-\u05ea\u05f0-\u05f2\u0620-\u064a\u066e\u066f\u0671-\u06d3\u06d5\u06e5\u06e6\u06ee\u06ef\u06fa-\u06fc\u06ff\u0710\u0712-\u072f\u074d-\u07a5\u07b1\u07ca-\u07ea\u07f4\u07f5\u07fa\u0800-\u0815\u081a\u0824\u0828\u0840-\u0858\u08a0\u08a2-\u08ac\u0904-\u0939\u093d\u0950\u0958-\u0961\u0971-\u0977\u0979-\u097f\u0985-\u098c\u098f\u0990\u0993-\u09a8\u09aa-\u09b0\u09b2\u09b6-\u09b9\u09bd\u09ce\u09dc\u09dd\u09df-\u09e1\u09f0\u09f1\u0a05-\u0a0a\u0a0f\u0a10\u0a13-\u0a28\u0a2a-\u0a30\u0a32\u0a33\u0a35\u0a36\u0a38\u0a39\u0a59-\u0a5c\u0a5e\u0a72-\u0a74\u0a85-\u0a8d\u0a8f-\u0a91\u0a93-\u0aa8\u0aaa-\u0ab0\u0ab2\u0ab3\u0ab5-\u0ab9\u0abd\u0ad0\u0ae0\u0ae1\u0b05-\u0b0c\u0b0f\u0b10\u0b13-\u0b28\u0b2a-\u0b30\u0b32\u0b33\u0b35-\u0b39\u0b3d\u0b5c\u0b5d\u0b5f-\u0b61\u0b71\u0b83\u0b85-\u0b8a\u0b8e-\u0b90\u0b92-\u0b95\u0b99\u0b9a\u0b9c\u0b9e\u0b9f\u0ba3\u0ba4\u0ba8-\u0baa\u0bae-\u0bb9\u0bd0\u0c05-\u0c0c\u0c0e-\u0c10\u0c12-\u0c28\u0c2a-\u0c33\u0c35-\u0c39\u0c3d\u0c58\u0c59\u0c60\u0c61\u0c85-\u0c8c\u0c8e-\u0c90\u0c92-\u0ca8\u0caa-\u0cb3\u0cb5-\u0cb9\u0cbd\u0cde\u0ce0\u0ce1\u0cf1\u0cf2\u0d05-\u0d0c\u0d0e-\u0d10\u0d12-\u0d3a\u0d3d\u0d4e\u0d60\u0d61\u0d7a-\u0d7f\u0d85-\u0d96\u0d9a-\u0db1\u0db3-\u0dbb\u0dbd\u0dc0-\u0dc6\u0e01-\u0e30\u0e32\u0e33\u0e40-\u0e46\u0e81\u0e82\u0e84\u0e87\u0e88\u0e8a\u0e8d\u0e94-\u0e97\u0e99-\u0e9f\u0ea1-\u0ea3\u0ea5\u0ea7\u0eaa\u0eab\u0ead-\u0eb0\u0eb2\u0eb3\u0ebd\u0ec0-\u0ec4\u0ec6\u0edc-\u0edf\u0f00\u0f40-\u0f47\u0f49-\u0f6c\u0f88-\u0f8c\u1000-\u102a\u103f\u1050-\u1055\u105a-\u105d\u1061\u1065\u1066\u106e-\u1070\u1075-\u1081\u108e\u10a0-\u10c5\u10c7\u10cd\u10d0-\u10fa\u10fc-\u1248\u124a-\u124d\u1250-\u1256\u1258\u125a-\u125d\u1260-\u1288\u128a-\u128d\u1290-\u12b0\u12b2-\u12b5\u12b8-\u12be\u12c0\u12c2-\u12c5\u12c8-\u12d6\u12d8-\u1310\u1312-\u1315\u1318-\u135a\u1380-\u138f\u13a0-\u13f4\u1401-\u166c\u166f-\u167f\u1681-\u169a\u16a0-\u16ea\u16ee-\u16f0\u1700-\u170c\u170e-\u1711\u1720-\u1731\u1740-\u1751\u1760-\u176c\u176e-\u1770\u1780-\u17b3\u17d7\u17dc\u1820-\u1877\u1880-\u18a8\u18aa\u18b0-\u18f5\u1900-\u191c\u1950-\u196d\u1970-\u1974\u1980-\u19ab\u19c1-\u19c7\u1a00-\u1a16\u1a20-\u1a54\u1aa7\u1b05-\u1b33\u1b45-\u1b4b\u1b83-\u1ba0\u1bae\u1baf\u1bba-\u1be5\u1c00-\u1c23\u1c4d-\u1c4f\u1c5a-\u1c7d\u1ce9-\u1cec\u1cee-\u1cf1\u1cf5\u1cf6\u1d00-\u1dbf\u1e00-\u1f15\u1f18-\u1f1d\u1f20-\u1f45\u1f48-\u1f4d\u1f50-\u1f57\u1f59\u1f5b\u1f5d\u1f5f-\u1f7d\u1f80-\u1fb4\u1fb6-\u1fbc\u1fbe\u1fc2-\u1fc4\u1fc6-\u1fcc\u1fd0-\u1fd3\u1fd6-\u1fdb\u1fe0-\u1fec\u1ff2-\u1ff4\u1ff6-\u1ffc\u2071\u207f\u2090-\u209c\u2102\u2107\u210a-\u2113\u2115\u2119-\u211d\u2124\u2126\u2128\u212a-\u212d\u212f-\u2139\u213c-\u213f\u2145-\u2149\u214e\u2160-\u2188\u2c00-\u2c2e\u2c30-\u2c5e\u2c60-\u2ce4\u2ceb-\u2cee\u2cf2\u2cf3\u2d00-\u2d25\u2d27\u2d2d\u2d30-\u2d67\u2d6f\u2d80-\u2d96\u2da0-\u2da6\u2da8-\u2dae\u2db0-\u2db6\u2db8-\u2dbe\u2dc0-\u2dc6\u2dc8-\u2dce\u2dd0-\u2dd6\u2dd8-\u2dde\u2e2f\u3005-\u3007\u3021-\u3029\u3031-\u3035\u3038-\u303c\u3041-\u3096\u309d-\u309f\u30a1-\u30fa\u30fc-\u30ff\u3105-\u312d\u3131-\u318e\u31a0-\u31ba\u31f0-\u31ff\u3400-\u4db5\u4e00-\u9fcc\ua000-\ua48c\ua4d0-\ua4fd\ua500-\ua60c\ua610-\ua61f\ua62a\ua62b\ua640-\ua66e\ua67f-\ua697\ua6a0-\ua6ef\ua717-\ua71f\ua722-\ua788\ua78b-\ua78e\ua790-\ua793\ua7a0-\ua7aa\ua7f8-\ua801\ua803-\ua805\ua807-\ua80a\ua80c-\ua822\ua840-\ua873\ua882-\ua8b3\ua8f2-\ua8f7\ua8fb\ua90a-\ua925\ua930-\ua946\ua960-\ua97c\ua984-\ua9b2\ua9cf\uaa00-\uaa28\uaa40-\uaa42\uaa44-\uaa4b\uaa60-\uaa76\uaa7a\uaa80-\uaaaf\uaab1\uaab5\uaab6\uaab9-\uaabd\uaac0\uaac2\uaadb-\uaadd\uaae0-\uaaea\uaaf2-\uaaf4\uab01-\uab06\uab09-\uab0e\uab11-\uab16\uab20-\uab26\uab28-\uab2e\uabc0-\uabe2\uac00-\ud7a3\ud7b0-\ud7c6\ud7cb-\ud7fb\uf900-\ufa6d\ufa70-\ufad9\ufb00-\ufb06\ufb13-\ufb17\ufb1d\ufb1f-\ufb28\ufb2a-\ufb36\ufb38-\ufb3c\ufb3e\ufb40\ufb41\ufb43\ufb44\ufb46-\ufbb1\ufbd3-\ufd3d\ufd50-\ufd8f\ufd92-\ufdc7\ufdf0-\ufdfb\ufe70-\ufe74\ufe76-\ufefc\uff21-\uff3a\uff41-\uff5a\uff66-\uffbe\uffc2-\uffc7\uffca-\uffcf\uffd2-\uffd7\uffda-\uffdc]'),
        NonAsciiIdentifierPart: new RegExp('[\xaa\xb5\xba\xc0-\xd6\xd8-\xf6\xf8-\u02c1\u02c6-\u02d1\u02e0-\u02e4\u02ec\u02ee\u0300-\u0374\u0376\u0377\u037a-\u037d\u0386\u0388-\u038a\u038c\u038e-\u03a1\u03a3-\u03f5\u03f7-\u0481\u0483-\u0487\u048a-\u0527\u0531-\u0556\u0559\u0561-\u0587\u0591-\u05bd\u05bf\u05c1\u05c2\u05c4\u05c5\u05c7\u05d0-\u05ea\u05f0-\u05f2\u0610-\u061a\u0620-\u0669\u066e-\u06d3\u06d5-\u06dc\u06df-\u06e8\u06ea-\u06fc\u06ff\u0710-\u074a\u074d-\u07b1\u07c0-\u07f5\u07fa\u0800-\u082d\u0840-\u085b\u08a0\u08a2-\u08ac\u08e4-\u08fe\u0900-\u0963\u0966-\u096f\u0971-\u0977\u0979-\u097f\u0981-\u0983\u0985-\u098c\u098f\u0990\u0993-\u09a8\u09aa-\u09b0\u09b2\u09b6-\u09b9\u09bc-\u09c4\u09c7\u09c8\u09cb-\u09ce\u09d7\u09dc\u09dd\u09df-\u09e3\u09e6-\u09f1\u0a01-\u0a03\u0a05-\u0a0a\u0a0f\u0a10\u0a13-\u0a28\u0a2a-\u0a30\u0a32\u0a33\u0a35\u0a36\u0a38\u0a39\u0a3c\u0a3e-\u0a42\u0a47\u0a48\u0a4b-\u0a4d\u0a51\u0a59-\u0a5c\u0a5e\u0a66-\u0a75\u0a81-\u0a83\u0a85-\u0a8d\u0a8f-\u0a91\u0a93-\u0aa8\u0aaa-\u0ab0\u0ab2\u0ab3\u0ab5-\u0ab9\u0abc-\u0ac5\u0ac7-\u0ac9\u0acb-\u0acd\u0ad0\u0ae0-\u0ae3\u0ae6-\u0aef\u0b01-\u0b03\u0b05-\u0b0c\u0b0f\u0b10\u0b13-\u0b28\u0b2a-\u0b30\u0b32\u0b33\u0b35-\u0b39\u0b3c-\u0b44\u0b47\u0b48\u0b4b-\u0b4d\u0b56\u0b57\u0b5c\u0b5d\u0b5f-\u0b63\u0b66-\u0b6f\u0b71\u0b82\u0b83\u0b85-\u0b8a\u0b8e-\u0b90\u0b92-\u0b95\u0b99\u0b9a\u0b9c\u0b9e\u0b9f\u0ba3\u0ba4\u0ba8-\u0baa\u0bae-\u0bb9\u0bbe-\u0bc2\u0bc6-\u0bc8\u0bca-\u0bcd\u0bd0\u0bd7\u0be6-\u0bef\u0c01-\u0c03\u0c05-\u0c0c\u0c0e-\u0c10\u0c12-\u0c28\u0c2a-\u0c33\u0c35-\u0c39\u0c3d-\u0c44\u0c46-\u0c48\u0c4a-\u0c4d\u0c55\u0c56\u0c58\u0c59\u0c60-\u0c63\u0c66-\u0c6f\u0c82\u0c83\u0c85-\u0c8c\u0c8e-\u0c90\u0c92-\u0ca8\u0caa-\u0cb3\u0cb5-\u0cb9\u0cbc-\u0cc4\u0cc6-\u0cc8\u0cca-\u0ccd\u0cd5\u0cd6\u0cde\u0ce0-\u0ce3\u0ce6-\u0cef\u0cf1\u0cf2\u0d02\u0d03\u0d05-\u0d0c\u0d0e-\u0d10\u0d12-\u0d3a\u0d3d-\u0d44\u0d46-\u0d48\u0d4a-\u0d4e\u0d57\u0d60-\u0d63\u0d66-\u0d6f\u0d7a-\u0d7f\u0d82\u0d83\u0d85-\u0d96\u0d9a-\u0db1\u0db3-\u0dbb\u0dbd\u0dc0-\u0dc6\u0dca\u0dcf-\u0dd4\u0dd6\u0dd8-\u0ddf\u0df2\u0df3\u0e01-\u0e3a\u0e40-\u0e4e\u0e50-\u0e59\u0e81\u0e82\u0e84\u0e87\u0e88\u0e8a\u0e8d\u0e94-\u0e97\u0e99-\u0e9f\u0ea1-\u0ea3\u0ea5\u0ea7\u0eaa\u0eab\u0ead-\u0eb9\u0ebb-\u0ebd\u0ec0-\u0ec4\u0ec6\u0ec8-\u0ecd\u0ed0-\u0ed9\u0edc-\u0edf\u0f00\u0f18\u0f19\u0f20-\u0f29\u0f35\u0f37\u0f39\u0f3e-\u0f47\u0f49-\u0f6c\u0f71-\u0f84\u0f86-\u0f97\u0f99-\u0fbc\u0fc6\u1000-\u1049\u1050-\u109d\u10a0-\u10c5\u10c7\u10cd\u10d0-\u10fa\u10fc-\u1248\u124a-\u124d\u1250-\u1256\u1258\u125a-\u125d\u1260-\u1288\u128a-\u128d\u1290-\u12b0\u12b2-\u12b5\u12b8-\u12be\u12c0\u12c2-\u12c5\u12c8-\u12d6\u12d8-\u1310\u1312-\u1315\u1318-\u135a\u135d-\u135f\u1380-\u138f\u13a0-\u13f4\u1401-\u166c\u166f-\u167f\u1681-\u169a\u16a0-\u16ea\u16ee-\u16f0\u1700-\u170c\u170e-\u1714\u1720-\u1734\u1740-\u1753\u1760-\u176c\u176e-\u1770\u1772\u1773\u1780-\u17d3\u17d7\u17dc\u17dd\u17e0-\u17e9\u180b-\u180d\u1810-\u1819\u1820-\u1877\u1880-\u18aa\u18b0-\u18f5\u1900-\u191c\u1920-\u192b\u1930-\u193b\u1946-\u196d\u1970-\u1974\u1980-\u19ab\u19b0-\u19c9\u19d0-\u19d9\u1a00-\u1a1b\u1a20-\u1a5e\u1a60-\u1a7c\u1a7f-\u1a89\u1a90-\u1a99\u1aa7\u1b00-\u1b4b\u1b50-\u1b59\u1b6b-\u1b73\u1b80-\u1bf3\u1c00-\u1c37\u1c40-\u1c49\u1c4d-\u1c7d\u1cd0-\u1cd2\u1cd4-\u1cf6\u1d00-\u1de6\u1dfc-\u1f15\u1f18-\u1f1d\u1f20-\u1f45\u1f48-\u1f4d\u1f50-\u1f57\u1f59\u1f5b\u1f5d\u1f5f-\u1f7d\u1f80-\u1fb4\u1fb6-\u1fbc\u1fbe\u1fc2-\u1fc4\u1fc6-\u1fcc\u1fd0-\u1fd3\u1fd6-\u1fdb\u1fe0-\u1fec\u1ff2-\u1ff4\u1ff6-\u1ffc\u200c\u200d\u203f\u2040\u2054\u2071\u207f\u2090-\u209c\u20d0-\u20dc\u20e1\u20e5-\u20f0\u2102\u2107\u210a-\u2113\u2115\u2119-\u211d\u2124\u2126\u2128\u212a-\u212d\u212f-\u2139\u213c-\u213f\u2145-\u2149\u214e\u2160-\u2188\u2c00-\u2c2e\u2c30-\u2c5e\u2c60-\u2ce4\u2ceb-\u2cf3\u2d00-\u2d25\u2d27\u2d2d\u2d30-\u2d67\u2d6f\u2d7f-\u2d96\u2da0-\u2da6\u2da8-\u2dae\u2db0-\u2db6\u2db8-\u2dbe\u2dc0-\u2dc6\u2dc8-\u2dce\u2dd0-\u2dd6\u2dd8-\u2dde\u2de0-\u2dff\u2e2f\u3005-\u3007\u3021-\u302f\u3031-\u3035\u3038-\u303c\u3041-\u3096\u3099\u309a\u309d-\u309f\u30a1-\u30fa\u30fc-\u30ff\u3105-\u312d\u3131-\u318e\u31a0-\u31ba\u31f0-\u31ff\u3400-\u4db5\u4e00-\u9fcc\ua000-\ua48c\ua4d0-\ua4fd\ua500-\ua60c\ua610-\ua62b\ua640-\ua66f\ua674-\ua67d\ua67f-\ua697\ua69f-\ua6f1\ua717-\ua71f\ua722-\ua788\ua78b-\ua78e\ua790-\ua793\ua7a0-\ua7aa\ua7f8-\ua827\ua840-\ua873\ua880-\ua8c4\ua8d0-\ua8d9\ua8e0-\ua8f7\ua8fb\ua900-\ua92d\ua930-\ua953\ua960-\ua97c\ua980-\ua9c0\ua9cf-\ua9d9\uaa00-\uaa36\uaa40-\uaa4d\uaa50-\uaa59\uaa60-\uaa76\uaa7a\uaa7b\uaa80-\uaac2\uaadb-\uaadd\uaae0-\uaaef\uaaf2-\uaaf6\uab01-\uab06\uab09-\uab0e\uab11-\uab16\uab20-\uab26\uab28-\uab2e\uabc0-\uabea\uabec\uabed\uabf0-\uabf9\uac00-\ud7a3\ud7b0-\ud7c6\ud7cb-\ud7fb\uf900-\ufa6d\ufa70-\ufad9\ufb00-\ufb06\ufb13-\ufb17\ufb1d-\ufb28\ufb2a-\ufb36\ufb38-\ufb3c\ufb3e\ufb40\ufb41\ufb43\ufb44\ufb46-\ufbb1\ufbd3-\ufd3d\ufd50-\ufd8f\ufd92-\ufdc7\ufdf0-\ufdfb\ufe00-\ufe0f\ufe20-\ufe26\ufe33\ufe34\ufe4d-\ufe4f\ufe70-\ufe74\ufe76-\ufefc\uff10-\uff19\uff21-\uff3a\uff3f\uff41-\uff5a\uff66-\uffbe\uffc2-\uffc7\uffca-\uffcf\uffd2-\uffd7\uffda-\uffdc]')
    };

    // Ensure the condition is true, otherwise throw an error.
    // This is only to have a better contract semantic, i.e. another safety net
    // to catch a logic error. The condition shall be fulfilled in normal case.
    // Do NOT use this to enforce a certain condition on any user input.

    function assert(condition, message) {
        if (!condition) {
            throw new Error('ASSERT: ' + message);
        }
    }

    function isDecimalDigit(ch) {
        return (ch >= 48 && ch <= 57);   // 0..9
    }

    function isHexDigit(ch) {
        return '0123456789abcdefABCDEF'.indexOf(ch) >= 0;
    }

    function isOctalDigit(ch) {
        return '01234567'.indexOf(ch) >= 0;
    }


    // 7.2 White Space

    function isWhiteSpace(ch) {
        return (ch === 32) ||  // space
            (ch === 9) ||      // tab
            (ch === 0xB) ||
            (ch === 0xC) ||
            (ch === 0xA0) ||
            (ch >= 0x1680 && '\u1680\u180E\u2000\u2001\u2002\u2003\u2004\u2005\u2006\u2007\u2008\u2009\u200A\u202F\u205F\u3000\uFEFF'.indexOf(String.fromCharCode(ch)) > 0);
    }

    // 7.3 Line Terminators

    function isLineTerminator(ch) {
        return (ch === 10) || (ch === 13) || (ch === 0x2028) || (ch === 0x2029);
    }

    // 7.6 Identifier Names and Identifiers

    function isIdentifierStart(ch) {
        return (ch === 36) || (ch === 95) ||  // $ (dollar) and _ (underscore)
            (ch >= 65 && ch <= 90) ||         // A..Z
            (ch >= 97 && ch <= 122) ||        // a..z
            (ch === 92) ||                    // \ (backslash)
            ((ch >= 0x80) && Regex.NonAsciiIdentifierStart.test(String.fromCharCode(ch)));
    }

    function isIdentifierPart(ch) {
        return (ch === 36) || (ch === 95) ||  // $ (dollar) and _ (underscore)
            (ch >= 65 && ch <= 90) ||         // A..Z
            (ch >= 97 && ch <= 122) ||        // a..z
            (ch >= 48 && ch <= 57) ||         // 0..9
            (ch === 92) ||                    // \ (backslash)
            ((ch >= 0x80) && Regex.NonAsciiIdentifierPart.test(String.fromCharCode(ch)));
    }

    // 7.6.1.2 Future Reserved Words

    function isFutureReservedWord(id) {
        switch (id) {
        case 'class':
        case 'enum':
        case 'export':
        case 'extends':
        case 'import':
        case 'super':
            return true;
        default:
            return false;
        }
    }

    function isStrictModeReservedWord(id) {
        switch (id) {
        case 'implements':
        case 'interface':
        case 'package':
        case 'private':
        case 'protected':
        case 'public':
        case 'static':
        case 'yield':
        case 'let':
            return true;
        default:
            return false;
        }
    }

    function isRestrictedWord(id) {
        return id === 'eval' || id === 'arguments';
    }

    // 7.6.1.1 Keywords

    function isKeyword(id) {
        if (strict && isStrictModeReservedWord(id)) {
            return true;
        }

        // 'const' is specialized as Keyword in V8.
        // 'yield' and 'let' are for compatiblity with SpiderMonkey and ES.next.
        // Some others are from future reserved words.

        switch (id.length) {
        case 2:
            return (id === 'if') || (id === 'in') || (id === 'do');
        case 3:
            return (id === 'var') || (id === 'for') || (id === 'new') ||
                (id === 'try') || (id === 'let');
        case 4:
            return (id === 'this') || (id === 'else') || (id === 'case') ||
                (id === 'void') || (id === 'with') || (id === 'enum');
        case 5:
            return (id === 'while') || (id === 'break') || (id === 'catch') ||
                (id === 'throw') || (id === 'const') || (id === 'yield') ||
                (id === 'class') || (id === 'super');
        case 6:
            return (id === 'return') || (id === 'typeof') || (id === 'delete') ||
                (id === 'switch') || (id === 'export') || (id === 'import');
        case 7:
            return (id === 'default') || (id === 'finally') || (id === 'extends');
        case 8:
            return (id === 'function') || (id === 'continue') || (id === 'debugger');
        case 10:
            return (id === 'instanceof');
        default:
            return false;
        }
    }

    // 7.4 Comments

    function skipComment() {
        var ch, blockComment, lineComment;

        blockComment = false;
        lineComment = false;

        while (index < length) {
            ch = source.charCodeAt(index);

            if (lineComment) {
                ++index;
                if (isLineTerminator(ch)) {
                    lineComment = false;
                    if (ch === 13 && source.charCodeAt(index) === 10) {
                        ++index;
                    }
                    ++lineNumber;
                    lineStart = index;
                }
            } else if (blockComment) {
                if (isLineTerminator(ch)) {
                    if (ch === 13 && source.charCodeAt(index + 1) === 10) {
                        ++index;
                    }
                    ++lineNumber;
                    ++index;
                    lineStart = index;
                    if (index >= length) {
                        throwError({}, Messages.UnexpectedToken, 'ILLEGAL');
                    }
                } else {
                    ch = source.charCodeAt(index++);
                    if (index >= length) {
                        throwError({}, Messages.UnexpectedToken, 'ILLEGAL');
                    }
                    // Block comment ends with '*/' (char #42, char #47).
                    if (ch === 42) {
                        ch = source.charCodeAt(index);
                        if (ch === 47) {
                            ++index;
                            blockComment = false;
                        }
                    }
                }
            } else if (ch === 47) {
                ch = source.charCodeAt(index + 1);
                // Line comment starts with '//' (char #47, char #47).
                if (ch === 47) {
                    index += 2;
                    lineComment = true;
                } else if (ch === 42) {
                    // Block comment starts with '/*' (char #47, char #42).
                    index += 2;
                    blockComment = true;
                    if (index >= length) {
                        throwError({}, Messages.UnexpectedToken, 'ILLEGAL');
                    }
                } else {
                    break;
                }
            } else if (isWhiteSpace(ch)) {
                ++index;
            } else if (isLineTerminator(ch)) {
                ++index;
                if (ch === 13 && source.charCodeAt(index) === 10) {
                    ++index;
                }
                ++lineNumber;
                lineStart = index;
            } else {
                break;
            }
        }
    }

    function scanHexEscape(prefix) {
        var i, len, ch, code = 0;

        len = (prefix === 'u') ? 4 : 2;
        for (i = 0; i < len; ++i) {
            if (index < length && isHexDigit(source[index])) {
                ch = source[index++];
                code = code * 16 + '0123456789abcdef'.indexOf(ch.toLowerCase());
            } else {
                return '';
            }
        }
        return String.fromCharCode(code);
    }

    function scanUnicodeCodePointEscape() {
        var ch, code, cu1, cu2;

        ch = source[index];
        code = 0;

        // At least, one hex digit is required.
        if (ch === '}') {
            throwError({}, Messages.UnexpectedToken, 'ILLEGAL');
        }

        while (index < length) {
            ch = source[index++];
            if (!isHexDigit(ch)) {
                break;
            }
            code = code * 16 + '0123456789abcdef'.indexOf(ch.toLowerCase());
        }

        if (code > 0x10FFFF || ch !== '}') {
            throwError({}, Messages.UnexpectedToken, 'ILLEGAL');
        }

        // UTF-16 Encoding
        if (code <= 0xFFFF) {
            return String.fromCharCode(code);
        }
        cu1 = ((code - 0x10000) >> 10) + 0xD800;
        cu2 = ((code - 0x10000) & 1023) + 0xDC00;
        return String.fromCharCode(cu1, cu2);
    }

    function getEscapedIdentifier() {
        var ch, id;

        ch = source.charCodeAt(index++);
        id = String.fromCharCode(ch);

        // '\u' (char #92, char #117) denotes an escaped character.
        if (ch === 92) {
            if (source.charCodeAt(index) !== 117) {
                throwError({}, Messages.UnexpectedToken, 'ILLEGAL');
            }
            ++index;
            ch = scanHexEscape('u');
            if (!ch || ch === '\\' || !isIdentifierStart(ch.charCodeAt(0))) {
                throwError({}, Messages.UnexpectedToken, 'ILLEGAL');
            }
            id = ch;
        }

        while (index < length) {
            ch = source.charCodeAt(index);
            if (!isIdentifierPart(ch)) {
                break;
            }
            ++index;
            id += String.fromCharCode(ch);

            // '\u' (char #92, char #117) denotes an escaped character.
            if (ch === 92) {
                id = id.substr(0, id.length - 1);
                if (source.charCodeAt(index) !== 117) {
                    throwError({}, Messages.UnexpectedToken, 'ILLEGAL');
                }
                ++index;
                ch = scanHexEscape('u');
                if (!ch || ch === '\\' || !isIdentifierPart(ch.charCodeAt(0))) {
                    throwError({}, Messages.UnexpectedToken, 'ILLEGAL');
                }
                id += ch;
            }
        }

        return id;
    }

    function getIdentifier() {
        var start, ch;

        start = index++;
        while (index < length) {
            ch = source.charCodeAt(index);
            if (ch === 92) {
                // Blackslash (char #92) marks Unicode escape sequence.
                index = start;
                return getEscapedIdentifier();
            }
            if (isIdentifierPart(ch)) {
                ++index;
            } else {
                break;
            }
        }

        return source.slice(start, index);
    }

    function scanIdentifier() {
        var start, id, type;

        start = index;

        // Backslash (char #92) starts an escaped character.
        id = (source.charCodeAt(index) === 92) ? getEscapedIdentifier() : getIdentifier();

        // There is no keyword or literal with only one character.
        // Thus, it must be an identifier.
        if (id.length === 1) {
            type = Token.Identifier;
        } else if (isKeyword(id)) {
            type = Token.Keyword;
        } else if (id === 'null') {
            type = Token.NullLiteral;
        } else if (id === 'true' || id === 'false') {
            type = Token.BooleanLiteral;
        } else {
            type = Token.Identifier;
        }

        return {
            type: type,
            value: id,
            lineNumber: lineNumber,
            lineStart: lineStart,
            range: [start, index]
        };
    }


    // 7.7 Punctuators

    function scanPunctuator() {
        var start = index,
            code = source.charCodeAt(index),
            code2,
            ch1 = source[index],
            ch2,
            ch3,
            ch4;

        switch (code) {
        // Check for most common single-character punctuators.
        case 40:   // ( open bracket
        case 41:   // ) close bracket
        case 59:   // ; semicolon
        case 44:   // , comma
        case 123:  // { open curly brace
        case 125:  // } close curly brace
        case 91:   // [
        case 93:   // ]
        case 58:   // :
        case 63:   // ?
        case 126:  // ~
            ++index;
            if (extra.tokenize) {
                if (code === 40) {
                    extra.openParenToken = extra.tokens.length;
                } else if (code === 123) {
                    extra.openCurlyToken = extra.tokens.length;
                }
            }
            return {
                type: Token.Punctuator,
                value: String.fromCharCode(code),
                lineNumber: lineNumber,
                lineStart: lineStart,
                range: [start, index]
            };

        default:
            code2 = source.charCodeAt(index + 1);

            // '=' (char #61) marks an assignment or comparison operator.
            if (code2 === 61) {
                switch (code) {
                case 37:  // %
                case 38:  // &
                case 42:  // *:
                case 43:  // +
                case 45:  // -
                case 47:  // /
                case 60:  // <
                case 62:  // >
                case 94:  // ^
                case 124: // |
                    index += 2;
                    return {
                        type: Token.Punctuator,
                        value: String.fromCharCode(code) + String.fromCharCode(code2),
                        lineNumber: lineNumber,
                        lineStart: lineStart,
                        range: [start, index]
                    };

                case 33: // !
                case 61: // =
                    index += 2;

                    // !== and ===
                    if (source.charCodeAt(index) === 61) {
                        ++index;
                    }
                    return {
                        type: Token.Punctuator,
                        value: source.slice(start, index),
                        lineNumber: lineNumber,
                        lineStart: lineStart,
                        range: [start, index]
                    };
                default:
                    break;
                }
            }
            break;
        }

        // Peek more characters.

        ch2 = source[index + 1];
        ch3 = source[index + 2];
        ch4 = source[index + 3];

        // 4-character punctuator: >>>=

        if (ch1 === '>' && ch2 === '>' && ch3 === '>') {
            if (ch4 === '=') {
                index += 4;
                return {
                    type: Token.Punctuator,
                    value: '>>>=',
                    lineNumber: lineNumber,
                    lineStart: lineStart,
                    range: [start, index]
                };
            }
        }

        // 3-character punctuators: === !== >>> <<= >>=

        if (ch1 === '>' && ch2 === '>' && ch3 === '>') {
            index += 3;
            return {
                type: Token.Punctuator,
                value: '>>>',
                lineNumber: lineNumber,
                lineStart: lineStart,
                range: [start, index]
            };
        }

        if (ch1 === '<' && ch2 === '<' && ch3 === '=') {
            index += 3;
            return {
                type: Token.Punctuator,
                value: '<<=',
                lineNumber: lineNumber,
                lineStart: lineStart,
                range: [start, index]
            };
        }

        if (ch1 === '>' && ch2 === '>' && ch3 === '=') {
            index += 3;
            return {
                type: Token.Punctuator,
                value: '>>=',
                lineNumber: lineNumber,
                lineStart: lineStart,
                range: [start, index]
            };
        }

        if (ch1 === '.' && ch2 === '.' && ch3 === '.') {
            index += 3;
            return {
                type: Token.Punctuator,
                value: '...',
                lineNumber: lineNumber,
                lineStart: lineStart,
                range: [start, index]
            };
        }

        // Other 2-character punctuators: ++ -- << >> && ||

        if (ch1 === ch2 && ('+-<>&|'.indexOf(ch1) >= 0)) {
            index += 2;
            return {
                type: Token.Punctuator,
                value: ch1 + ch2,
                lineNumber: lineNumber,
                lineStart: lineStart,
                range: [start, index]
            };
        }

        if (ch1 === '=' && ch2 === '>') {
            index += 2;
            return {
                type: Token.Punctuator,
                value: '=>',
                lineNumber: lineNumber,
                lineStart: lineStart,
                range: [start, index]
            };
        }

        if ('<>=!+-*%&|^/'.indexOf(ch1) >= 0) {
            ++index;
            return {
                type: Token.Punctuator,
                value: ch1,
                lineNumber: lineNumber,
                lineStart: lineStart,
                range: [start, index]
            };
        }

        if (ch1 === '.') {
            ++index;
            return {
                type: Token.Punctuator,
                value: ch1,
                lineNumber: lineNumber,
                lineStart: lineStart,
                range: [start, index]
            };
        }

        throwError({}, Messages.UnexpectedToken, 'ILLEGAL');
    }

    // 7.8.3 Numeric Literals

    function scanHexLiteral(start) {
        var number = '';

        while (index < length) {
            if (!isHexDigit(source[index])) {
                break;
            }
            number += source[index++];
        }

        if (number.length === 0) {
            throwError({}, Messages.UnexpectedToken, 'ILLEGAL');
        }

        if (isIdentifierStart(source.charCodeAt(index))) {
            throwError({}, Messages.UnexpectedToken, 'ILLEGAL');
        }

        return {
            type: Token.NumericLiteral,
            value: parseInt('0x' + number, 16),
            lineNumber: lineNumber,
            lineStart: lineStart,
            range: [start, index]
        };
    }

    function scanOctalLiteral(prefix, start) {
        var number, octal;

        if (isOctalDigit(prefix)) {
            octal = true;
            number = '0' + source[index++];
        } else {
            octal = false;
            ++index;
            number = '';
        }

        while (index < length) {
            if (!isOctalDigit(source[index])) {
                break;
            }
            number += source[index++];
        }

        if (!octal && number.length === 0) {
            // only 0o or 0O
            throwError({}, Messages.UnexpectedToken, 'ILLEGAL');
        }

        if (isIdentifierStart(source.charCodeAt(index)) || isDecimalDigit(source.charCodeAt(index))) {
            throwError({}, Messages.UnexpectedToken, 'ILLEGAL');
        }

        return {
            type: Token.NumericLiteral,
            value: parseInt(number, 8),
            octal: octal,
            lineNumber: lineNumber,
            lineStart: lineStart,
            range: [start, index]
        };
    }

    function scanNumericLiteral() {
        var number, start, ch, octal;

        ch = source[index];
        assert(isDecimalDigit(ch.charCodeAt(0)) || (ch === '.'),
            'Numeric literal must start with a decimal digit or a decimal point');

        start = index;
        number = '';
        if (ch !== '.') {
            number = source[index++];
            ch = source[index];

            // Hex number starts with '0x'.
            // Octal number starts with '0'.
            // Octal number in ES6 starts with '0o'.
            // Binary number in ES6 starts with '0b'.
            if (number === '0') {
                if (ch === 'x' || ch === 'X') {
                    ++index;
                    return scanHexLiteral(start);
                }
                if (ch === 'b' || ch === 'B') {
                    ++index;
                    number = '';

                    while (index < length) {
                        ch = source[index];
                        if (ch !== '0' && ch !== '1') {
                            break;
                        }
                        number += source[index++];
                    }

                    if (number.length === 0) {
                        // only 0b or 0B
                        throwError({}, Messages.UnexpectedToken, 'ILLEGAL');
                    }

                    if (index < length) {
                        ch = source.charCodeAt(index);
                        if (isIdentifierStart(ch) || isDecimalDigit(ch)) {
                            throwError({}, Messages.UnexpectedToken, 'ILLEGAL');
                        }
                    }
                    return {
                        type: Token.NumericLiteral,
                        value: parseInt(number, 2),
                        lineNumber: lineNumber,
                        lineStart: lineStart,
                        range: [start, index]
                    };
                }
                if (ch === 'o' || ch === 'O' || isOctalDigit(ch)) {
                    return scanOctalLiteral(ch, start);
                }
                // decimal number starts with '0' such as '09' is illegal.
                if (ch && isDecimalDigit(ch.charCodeAt(0))) {
                    throwError({}, Messages.UnexpectedToken, 'ILLEGAL');
                }
            }

            while (isDecimalDigit(source.charCodeAt(index))) {
                number += source[index++];
            }
            ch = source[index];
        }

        if (ch === '.') {
            number += source[index++];
            while (isDecimalDigit(source.charCodeAt(index))) {
                number += source[index++];
            }
            ch = source[index];
        }

        if (ch === 'e' || ch === 'E') {
            number += source[index++];

            ch = source[index];
            if (ch === '+' || ch === '-') {
                number += source[index++];
            }
            if (isDecimalDigit(source.charCodeAt(index))) {
                while (isDecimalDigit(source.charCodeAt(index))) {
                    number += source[index++];
                }
            } else {
                throwError({}, Messages.UnexpectedToken, 'ILLEGAL');
            }
        }

        if (isIdentifierStart(source.charCodeAt(index))) {
            throwError({}, Messages.UnexpectedToken, 'ILLEGAL');
        }

        return {
            type: Token.NumericLiteral,
            value: parseFloat(number),
            lineNumber: lineNumber,
            lineStart: lineStart,
            range: [start, index]
        };
    }

    // 7.8.4 String Literals

    function scanStringLiteral() {
        var str = '', quote, start, ch, code, unescaped, restore, octal = false;

        quote = source[index];
        assert((quote === '\'' || quote === '"'),
            'String literal must starts with a quote');

        start = index;
        ++index;

        while (index < length) {
            ch = source[index++];

            if (ch === quote) {
                quote = '';
                break;
            } else if (ch === '\\') {
                ch = source[index++];
                if (!ch || !isLineTerminator(ch.charCodeAt(0))) {
                    switch (ch) {
                    case 'n':
                        str += '\n';
                        break;
                    case 'r':
                        str += '\r';
                        break;
                    case 't':
                        str += '\t';
                        break;
                    case 'u':
                    case 'x':
                        if (source[index] === '{') {
                            ++index;
                            str += scanUnicodeCodePointEscape();
                        } else {
                            restore = index;
                            unescaped = scanHexEscape(ch);
                            if (unescaped) {
                                str += unescaped;
                            } else {
                                index = restore;
                                str += ch;
                            }
                        }
                        break;
                    case 'b':
                        str += '\b';
                        break;
                    case 'f':
                        str += '\f';
                        break;
                    case 'v':
                        str += '\x0B';
                        break;

                    default:
                        if (isOctalDigit(ch)) {
                            code = '01234567'.indexOf(ch);

                            // \0 is not octal escape sequence
                            if (code !== 0) {
                                octal = true;
                            }

                            if (index < length && isOctalDigit(source[index])) {
                                octal = true;
                                code = code * 8 + '01234567'.indexOf(source[index++]);

                                // 3 digits are only allowed when string starts
                                // with 0, 1, 2, 3
                                if ('0123'.indexOf(ch) >= 0 &&
                                        index < length &&
                                        isOctalDigit(source[index])) {
                                    code = code * 8 + '01234567'.indexOf(source[index++]);
                                }
                            }
                            str += String.fromCharCode(code);
                        } else {
                            str += ch;
                        }
                        break;
                    }
                } else {
                    ++lineNumber;
                    if (ch ===  '\r' && source[index] === '\n') {
                        ++index;
                    }
                }
            } else if (isLineTerminator(ch.charCodeAt(0))) {
                break;
            } else {
                str += ch;
            }
        }

        if (quote !== '') {
            throwError({}, Messages.UnexpectedToken, 'ILLEGAL');
        }

        return {
            type: Token.StringLiteral,
            value: str,
            octal: octal,
            lineNumber: lineNumber,
            lineStart: lineStart,
            range: [start, index]
        };
    }

    function scanTemplate() {
        var cooked = '', ch, start, terminated, tail, restore, unescaped, code, octal;

        terminated = false;
        tail = false;
        start = index;

        ++index;

        while (index < length) {
            ch = source[index++];
            if (ch === '`') {
                tail = true;
                terminated = true;
                break;
            } else if (ch === '$') {
                if (source[index] === '{') {
                    ++index;
                    terminated = true;
                    break;
                }
                cooked += ch;
            } else if (ch === '\\') {
                ch = source[index++];
                if (!isLineTerminator(ch.charCodeAt(0))) {
                    switch (ch) {
                    case 'n':
                        cooked += '\n';
                        break;
                    case 'r':
                        cooked += '\r';
                        break;
                    case 't':
                        cooked += '\t';
                        break;
                    case 'u':
                    case 'x':
                        if (source[index] === '{') {
                            ++index;
                            cooked += scanUnicodeCodePointEscape();
                        } else {
                            restore = index;
                            unescaped = scanHexEscape(ch);
                            if (unescaped) {
                                cooked += unescaped;
                            } else {
                                index = restore;
                                cooked += ch;
                            }
                        }
                        break;
                    case 'b':
                        cooked += '\b';
                        break;
                    case 'f':
                        cooked += '\f';
                        break;
                    case 'v':
                        cooked += '\v';
                        break;

                    default:
                        if (isOctalDigit(ch)) {
                            code = '01234567'.indexOf(ch);

                            // \0 is not octal escape sequence
                            if (code !== 0) {
                                octal = true;
                            }

                            if (index < length && isOctalDigit(source[index])) {
                                octal = true;
                                code = code * 8 + '01234567'.indexOf(source[index++]);

                                // 3 digits are only allowed when string starts
                                // with 0, 1, 2, 3
                                if ('0123'.indexOf(ch) >= 0 &&
                                        index < length &&
                                        isOctalDigit(source[index])) {
                                    code = code * 8 + '01234567'.indexOf(source[index++]);
                                }
                            }
                            cooked += String.fromCharCode(code);
                        } else {
                            cooked += ch;
                        }
                        break;
                    }
                } else {
                    ++lineNumber;
                    if (ch ===  '\r' && source[index] === '\n') {
                        ++index;
                    }
                }
            } else if (isLineTerminator(ch.charCodeAt(0))) {
                ++lineNumber;
                if (ch ===  '\r' && source[index] === '\n') {
                    ++index;
                }
            } else {
                cooked += ch;
            }
        }

        if (!terminated) {
            throwError({}, Messages.UnexpectedToken, 'ILLEGAL');
        }

        return {
            type: Token.Template,
            value: {
                cooked: cooked,
                raw: source.slice(start + 1, index - ((tail) ? 1 : 2))
            },
            tail: tail,
            octal: octal,
            lineNumber: lineNumber,
            lineStart: lineStart,
            range: [start, index]
        };
    }

    function scanTemplateElement(option) {
        var startsWith, template;

        lookahead = null;
        skipComment();

        startsWith = (option.head) ? '`' : '}';

        if (source[index] !== startsWith) {
            throwError({}, Messages.UnexpectedToken, 'ILLEGAL');
        }

        template = scanTemplate();

        peek();

        return template;
    }

    function scanRegExp() {
        var str, ch, start, pattern, flags, value, classMarker = false, restore, terminated = false;

        lookahead = null;
        skipComment();

        start = index;
        ch = source[index];
        assert(ch === '/', 'Regular expression literal must start with a slash');
        str = source[index++];

        while (index < length) {
            ch = source[index++];
            str += ch;
            if (classMarker) {
                if (ch === ']') {
                    classMarker = false;
                }
            } else {
                if (ch === '\\') {
                    ch = source[index++];
                    // ECMA-262 7.8.5
                    if (isLineTerminator(ch.charCodeAt(0))) {
                        throwError({}, Messages.UnterminatedRegExp);
                    }
                    str += ch;
                } else if (ch === '/') {
                    terminated = true;
                    break;
                } else if (ch === '[') {
                    classMarker = true;
                } else if (isLineTerminator(ch.charCodeAt(0))) {
                    throwError({}, Messages.UnterminatedRegExp);
                }
            }
        }

        if (!terminated) {
            throwError({}, Messages.UnterminatedRegExp);
        }

        // Exclude leading and trailing slash.
        pattern = str.substr(1, str.length - 2);

        flags = '';
        while (index < length) {
            ch = source[index];
            if (!isIdentifierPart(ch.charCodeAt(0))) {
                break;
            }

            ++index;
            if (ch === '\\' && index < length) {
                ch = source[index];
                if (ch === 'u') {
                    ++index;
                    restore = index;
                    ch = scanHexEscape('u');
                    if (ch) {
                        flags += ch;
                        for (str += '\\u'; restore < index; ++restore) {
                            str += source[restore];
                        }
                    } else {
                        index = restore;
                        flags += 'u';
                        str += '\\u';
                    }
                } else {
                    str += '\\';
                }
            } else {
                flags += ch;
                str += ch;
            }
        }

        try {
            value = new RegExp(pattern, flags);
        } catch (e) {
            throwError({}, Messages.InvalidRegExp);
        }

        peek();


        if (extra.tokenize) {
            return {
                type: Token.RegularExpression,
                value: value,
                lineNumber: lineNumber,
                lineStart: lineStart,
                range: [start, index]
            };
        }
        return {
            literal: str,
            value: value,
            range: [start, index]
        };
    }

    function isIdentifierName(token) {
        return token.type === Token.Identifier ||
            token.type === Token.Keyword ||
            token.type === Token.BooleanLiteral ||
            token.type === Token.NullLiteral;
    }

    function advanceSlash() {
        var prevToken,
            checkToken;
        // Using the following algorithm:
        // https://github.com/mozilla/sweet.js/wiki/design
        prevToken = extra.tokens[extra.tokens.length - 1];
        if (!prevToken) {
            // Nothing before that: it cannot be a division.
            return scanRegExp();
        }
        if (prevToken.type === "Punctuator") {
            if (prevToken.value === ")") {
                checkToken = extra.tokens[extra.openParenToken - 1];
                if (checkToken &&
                        checkToken.type === "Keyword" &&
                        (checkToken.value === "if" ||
                         checkToken.value === "while" ||
                         checkToken.value === "for" ||
                         checkToken.value === "with")) {
                    return scanRegExp();
                }
                return scanPunctuator();
            }
            if (prevToken.value === "}") {
                // Dividing a function by anything makes little sense,
                // but we have to check for that.
                if (extra.tokens[extra.openCurlyToken - 3] &&
                        extra.tokens[extra.openCurlyToken - 3].type === "Keyword") {
                    // Anonymous function.
                    checkToken = extra.tokens[extra.openCurlyToken - 4];
                    if (!checkToken) {
                        return scanPunctuator();
                    }
                } else if (extra.tokens[extra.openCurlyToken - 4] &&
                        extra.tokens[extra.openCurlyToken - 4].type === "Keyword") {
                    // Named function.
                    checkToken = extra.tokens[extra.openCurlyToken - 5];
                    if (!checkToken) {
                        return scanRegExp();
                    }
                } else {
                    return scanPunctuator();
                }
                // checkToken determines whether the function is
                // a declaration or an expression.
                if (FnExprTokens.indexOf(checkToken.value) >= 0) {
                    // It is an expression.
                    return scanPunctuator();
                }
                // It is a declaration.
                return scanRegExp();
            }
            return scanRegExp();
        }
        if (prevToken.type === "Keyword") {
            return scanRegExp();
        }
        return scanPunctuator();
    }

    function advance() {
        var ch;

        if (state.inXJSChild) {
            return advanceXJSChild();
        }

        skipComment();

        if (index >= length) {
            return {
                type: Token.EOF,
                lineNumber: lineNumber,
                lineStart: lineStart,
                range: [index, index]
            };
        }

        ch = source.charCodeAt(index);

        // Very common: ( and ) and ;
        if (ch === 40 || ch === 41 || ch === 58) {
            return scanPunctuator();
        }

        // String literal starts with single quote (#39) or double quote (#34).
        if (ch === 39 || ch === 34) {
            if (state.inXJSTag) {
                return scanXJSStringLiteral();
            }
            return scanStringLiteral();
        }

        if (state.inXJSTag && isXJSIdentifierStart(ch)) {
            return scanXJSIdentifier();
        }

        if (ch === 96) {
            return scanTemplate();
        }
        if (isIdentifierStart(ch)) {
            return scanIdentifier();
        }

        // Dot (.) char #46 can also start a floating-point number, hence the need
        // to check the next character.
        if (ch === 46) {
            if (isDecimalDigit(source.charCodeAt(index + 1))) {
                return scanNumericLiteral();
            }
            return scanPunctuator();
        }

        if (isDecimalDigit(ch)) {
            return scanNumericLiteral();
        }

        // Slash (/) char #47 can also start a regex.
        if (extra.tokenize && ch === 47) {
            return advanceSlash();
        }

        return scanPunctuator();
    }

    function lex() {
        var token;

        token = lookahead;
        index = token.range[1];
        lineNumber = token.lineNumber;
        lineStart = token.lineStart;

        lookahead = advance();

        index = token.range[1];
        lineNumber = token.lineNumber;
        lineStart = token.lineStart;

        return token;
    }

    function peek() {
        var pos, line, start;

        pos = index;
        line = lineNumber;
        start = lineStart;
        lookahead = advance();
        index = pos;
        lineNumber = line;
        lineStart = start;
    }

    function lookahead2() {
        var adv, pos, line, start, result;

        // If we are collecting the tokens, don't grab the next one yet.
        adv = (typeof extra.advance === 'function') ? extra.advance : advance;

        pos = index;
        line = lineNumber;
        start = lineStart;

        // Scan for the next immediate token.
        if (lookahead === null) {
            lookahead = adv();
        }
        index = lookahead.range[1];
        lineNumber = lookahead.lineNumber;
        lineStart = lookahead.lineStart;

        // Grab the token right after.
        result = adv();
        index = pos;
        lineNumber = line;
        lineStart = start;

        return result;
    }

    SyntaxTreeDelegate = {

        name: 'SyntaxTree',

        postProcess: function (node) {
            return node;
        },

        createArrayExpression: function (elements) {
            return {
                type: Syntax.ArrayExpression,
                elements: elements
            };
        },

        createAssignmentExpression: function (operator, left, right) {
            return {
                type: Syntax.AssignmentExpression,
                operator: operator,
                left: left,
                right: right
            };
        },

        createBinaryExpression: function (operator, left, right) {
            var type = (operator === '||' || operator === '&&') ? Syntax.LogicalExpression :
                        Syntax.BinaryExpression;
            return {
                type: type,
                operator: operator,
                left: left,
                right: right
            };
        },

        createBlockStatement: function (body) {
            return {
                type: Syntax.BlockStatement,
                body: body
            };
        },

        createBreakStatement: function (label) {
            return {
                type: Syntax.BreakStatement,
                label: label
            };
        },

        createCallExpression: function (callee, args) {
            return {
                type: Syntax.CallExpression,
                callee: callee,
                'arguments': args
            };
        },

        createCatchClause: function (param, body) {
            return {
                type: Syntax.CatchClause,
                param: param,
                body: body
            };
        },

        createConditionalExpression: function (test, consequent, alternate) {
            return {
                type: Syntax.ConditionalExpression,
                test: test,
                consequent: consequent,
                alternate: alternate
            };
        },

        createContinueStatement: function (label) {
            return {
                type: Syntax.ContinueStatement,
                label: label
            };
        },

        createDebuggerStatement: function () {
            return {
                type: Syntax.DebuggerStatement
            };
        },

        createDoWhileStatement: function (body, test) {
            return {
                type: Syntax.DoWhileStatement,
                body: body,
                test: test
            };
        },

        createEmptyStatement: function () {
            return {
                type: Syntax.EmptyStatement
            };
        },

        createExpressionStatement: function (expression) {
            return {
                type: Syntax.ExpressionStatement,
                expression: expression
            };
        },

        createForStatement: function (init, test, update, body) {
            return {
                type: Syntax.ForStatement,
                init: init,
                test: test,
                update: update,
                body: body
            };
        },

        createForInStatement: function (left, right, body) {
            return {
                type: Syntax.ForInStatement,
                left: left,
                right: right,
                body: body,
                each: false
            };
        },

        createForOfStatement: function (left, right, body) {
            return {
                type: Syntax.ForOfStatement,
                left: left,
                right: right,
                body: body,
            };
        },

        createFunctionDeclaration: function (id, params, defaults, body, rest, generator, expression) {
            return {
                type: Syntax.FunctionDeclaration,
                id: id,
                params: params,
                defaults: defaults,
                body: body,
                rest: rest,
                generator: generator,
                expression: expression
            };
        },

        createFunctionExpression: function (id, params, defaults, body, rest, generator, expression) {
            return {
                type: Syntax.FunctionExpression,
                id: id,
                params: params,
                defaults: defaults,
                body: body,
                rest: rest,
                generator: generator,
                expression: expression
            };
        },

        createIdentifier: function (name) {
            return {
                type: Syntax.Identifier,
                name: name
            };
        },

        createXJSAttribute: function (name, value) {
            return {
                type: Syntax.XJSAttribute,
                name: name,
                value: value
            };
        },

        createXJSIdentifier: function (name, namespace) {
            return {
                type: Syntax.XJSIdentifier,
                name: name,
                namespace: namespace
            };
        },

        createXJSElement: function (openingElement, closingElement, children) {
            return {
                type: Syntax.XJSElement,
                name: openingElement.name,
                selfClosing: openingElement.selfClosing,
                openingElement: openingElement,
                closingElement: closingElement,
                attributes: openingElement.attributes,
                children: children
            };
        },

        createXJSExpression: function (expression) {
            return {
                type: Syntax.XJSExpression,
                value: expression
            };
        },

        createXJSOpeningElement: function (name, attributes, selfClosing) {
            return {
                type: Syntax.XJSOpeningElement,
                name: name,
                selfClosing: selfClosing,
                attributes: attributes
            };
        },

        createXJSClosingElement: function (name) {
            return {
                type: Syntax.XJSClosingElement,
                name: name
            };
        },

        createIfStatement: function (test, consequent, alternate) {
            return {
                type: Syntax.IfStatement,
                test: test,
                consequent: consequent,
                alternate: alternate
            };
        },

        createLabeledStatement: function (label, body) {
            return {
                type: Syntax.LabeledStatement,
                label: label,
                body: body
            };
        },

        createLiteral: function (token) {
            return {
                type: Syntax.Literal,
                value: token.value,
                raw: source.slice(token.range[0], token.range[1])
            };
        },

        createMemberExpression: function (accessor, object, property) {
            return {
                type: Syntax.MemberExpression,
                computed: accessor === '[',
                object: object,
                property: property
            };
        },

        createNewExpression: function (callee, args) {
            return {
                type: Syntax.NewExpression,
                callee: callee,
                'arguments': args
            };
        },

        createObjectExpression: function (properties) {
            return {
                type: Syntax.ObjectExpression,
                properties: properties
            };
        },

        createPostfixExpression: function (operator, argument) {
            return {
                type: Syntax.UpdateExpression,
                operator: operator,
                argument: argument,
                prefix: false
            };
        },

        createProgram: function (body) {
            return {
                type: Syntax.Program,
                body: body
            };
        },

        createProperty: function (kind, key, value, method, shorthand) {
            return {
                type: Syntax.Property,
                key: key,
                value: value,
                kind: kind,
                method: method,
                shorthand: shorthand
            };
        },

        createReturnStatement: function (argument) {
            return {
                type: Syntax.ReturnStatement,
                argument: argument
            };
        },

        createSequenceExpression: function (expressions) {
            return {
                type: Syntax.SequenceExpression,
                expressions: expressions
            };
        },

        createSwitchCase: function (test, consequent) {
            return {
                type: Syntax.SwitchCase,
                test: test,
                consequent: consequent
            };
        },

        createSwitchStatement: function (discriminant, cases) {
            return {
                type: Syntax.SwitchStatement,
                discriminant: discriminant,
                cases: cases
            };
        },

        createThisExpression: function () {
            return {
                type: Syntax.ThisExpression
            };
        },

        createThrowStatement: function (argument) {
            return {
                type: Syntax.ThrowStatement,
                argument: argument
            };
        },

        createTryStatement: function (block, guardedHandlers, handlers, finalizer) {
            return {
                type: Syntax.TryStatement,
                block: block,
                guardedHandlers: guardedHandlers,
                handlers: handlers,
                finalizer: finalizer
            };
        },

        createUnaryExpression: function (operator, argument) {
            if (operator === '++' || operator === '--') {
                return {
                    type: Syntax.UpdateExpression,
                    operator: operator,
                    argument: argument,
                    prefix: true
                };
            }
            return {
                type: Syntax.UnaryExpression,
                operator: operator,
                argument: argument
            };
        },

        createVariableDeclaration: function (declarations, kind) {
            return {
                type: Syntax.VariableDeclaration,
                declarations: declarations,
                kind: kind
            };
        },

        createVariableDeclarator: function (id, init) {
            return {
                type: Syntax.VariableDeclarator,
                id: id,
                init: init
            };
        },

        createWhileStatement: function (test, body) {
            return {
                type: Syntax.WhileStatement,
                test: test,
                body: body
            };
        },

        createWithStatement: function (object, body) {
            return {
                type: Syntax.WithStatement,
                object: object,
                body: body
            };
        },

        createTemplateElement: function (value, tail) {
            return {
                type: Syntax.TemplateElement,
                value: value,
                tail: tail
            };
        },

        createTemplateLiteral: function (quasis, expressions) {
            return {
                type: Syntax.TemplateLiteral,
                quasis: quasis,
                expressions: expressions
            };
        },

        createSpreadElement: function (argument) {
            return {
                type: Syntax.SpreadElement,
                argument: argument
            };
        },

        createTaggedTemplateExpression: function (tag, quasi) {
            return {
                type: Syntax.TaggedTemplateExpression,
                tag: tag,
                quasi: quasi
            };
        },

        createArrowFunctionExpression: function (params, defaults, body, rest, expression) {
            return {
                type: Syntax.ArrowFunctionExpression,
                id: null,
                params: params,
                defaults: defaults,
                body: body,
                rest: rest,
                generator: false,
                expression: expression
            };
        },

        createMethodDefinition: function (propertyType, kind, key, value) {
            return {
                type: Syntax.MethodDefinition,
                key: key,
                value: value,
                kind: kind,
                'static': propertyType === ClassPropertyType.static
            };
        },

        createClassBody: function (body) {
            return {
                type: Syntax.ClassBody,
                body: body
            };
        },

        createClassExpression: function (id, superClass, body) {
            return {
                type: Syntax.ClassExpression,
                id: id,
                superClass: superClass,
                body: body
            };
        },

        createClassDeclaration: function (id, superClass, body) {
            return {
                type: Syntax.ClassDeclaration,
                id: id,
                superClass: superClass,
                body: body
            };
        },

        createPath: function (body) {
            return {
                type: Syntax.Path,
                body: body
            };
        },

        createGlob: function () {
            return {
                type: Syntax.Glob
            };
        },

        createExportSpecifier: function (id, from) {
            return {
                type: Syntax.ExportSpecifier,
                id: id,
                from: from
            };
        },

        createExportSpecifierSet: function (specifiers) {
            return {
                type: Syntax.ExportSpecifierSet,
                specifiers: specifiers
            };
        },

        createExportDeclaration: function (declaration, specifiers) {
            return {
                type: Syntax.ExportDeclaration,
                declaration: declaration,
                specifiers: specifiers
            };
        },

        createImportSpecifier: function (id, from) {
            return {
                type: Syntax.ImportSpecifier,
                id: id,
                from: from
            };
        },

        createImportDeclaration: function (specifiers, from) {
            return {
                type: Syntax.ImportDeclaration,
                specifiers: specifiers,
                from: from
            };
        },

        createYieldExpression: function (argument, delegate) {
            return {
                type: Syntax.YieldExpression,
                argument: argument,
                delegate: delegate
            };
        },

        createModuleDeclaration: function (id, from, body) {
            return {
                type: Syntax.ModuleDeclaration,
                id: id,
                from: from,
                body: body
            };
        }


    };

    // Return true if there is a line terminator before the next token.

    function peekLineTerminator() {
        var pos, line, start, found;

        pos = index;
        line = lineNumber;
        start = lineStart;
        skipComment();
        found = lineNumber !== line;
        index = pos;
        lineNumber = line;
        lineStart = start;

        return found;
    }

    // Throw an exception

    function throwError(token, messageFormat) {
        var error,
            args = Array.prototype.slice.call(arguments, 2),
            msg = messageFormat.replace(
                /%(\d)/g,
                function (whole, index) {
                    assert(index < args.length, 'Message reference must be in range');
                    return args[index];
                }
            );

        if (typeof token.lineNumber === 'number') {
            error = new Error('Line ' + token.lineNumber + ': ' + msg);
            error.index = token.range[0];
            error.lineNumber = token.lineNumber;
            error.column = token.range[0] - lineStart + 1;
        } else {
            error = new Error('Line ' + lineNumber + ': ' + msg);
            error.index = index;
            error.lineNumber = lineNumber;
            error.column = index - lineStart + 1;
        }

        error.description = msg;
        throw error;
    }

    function throwErrorTolerant() {
        try {
            throwError.apply(null, arguments);
        } catch (e) {
            if (extra.errors) {
                extra.errors.push(e);
            } else {
                throw e;
            }
        }
    }


    // Throw an exception because of the token.

    function throwUnexpected(token) {
        if (token.type === Token.EOF) {
            throwError(token, Messages.UnexpectedEOS);
        }

        if (token.type === Token.NumericLiteral) {
            throwError(token, Messages.UnexpectedNumber);
        }

        if (token.type === Token.StringLiteral) {
            throwError(token, Messages.UnexpectedString);
        }

        if (token.type === Token.Identifier) {
            throwError(token, Messages.UnexpectedIdentifier);
        }

        if (token.type === Token.Keyword) {
            if (isFutureReservedWord(token.value)) {
                throwError(token, Messages.UnexpectedReserved);
            } else if (strict && isStrictModeReservedWord(token.value)) {
                throwErrorTolerant(token, Messages.StrictReservedWord);
                return;
            }
            throwError(token, Messages.UnexpectedToken, token.value);
        }

        if (token.type === Token.Template) {
            throwError(token, Messages.UnexpectedTemplate, token.value.raw);
        }

        // BooleanLiteral, NullLiteral, or Punctuator.
        throwError(token, Messages.UnexpectedToken, token.value);
    }

    // Expect the next token to match the specified punctuator.
    // If not, an exception will be thrown.

    function expect(value) {
        var token = lex();
        if (token.type !== Token.Punctuator || token.value !== value) {
            throwUnexpected(token);
        }
    }

    // Expect the next token to match the specified keyword.
    // If not, an exception will be thrown.

    function expectKeyword(keyword) {
        var token = lex();
        if (token.type !== Token.Keyword || token.value !== keyword) {
            throwUnexpected(token);
        }
    }

    // Return true if the next token matches the specified punctuator.

    function match(value) {
        return lookahead.type === Token.Punctuator && lookahead.value === value;
    }

    // Return true if the next token matches the specified keyword

    function matchKeyword(keyword) {
        return lookahead.type === Token.Keyword && lookahead.value === keyword;
    }


    // Return true if the next token matches the specified contextual keyword

    function matchContextualKeyword(keyword) {
        return lookahead.type === Token.Identifier && lookahead.value === keyword;
    }

    // Return true if the next token is an assignment operator

    function matchAssign() {
        var op;

        if (lookahead.type !== Token.Punctuator) {
            return false;
        }
        op = lookahead.value;
        return op === '=' ||
            op === '*=' ||
            op === '/=' ||
            op === '%=' ||
            op === '+=' ||
            op === '-=' ||
            op === '<<=' ||
            op === '>>=' ||
            op === '>>>=' ||
            op === '&=' ||
            op === '^=' ||
            op === '|=';
    }

    function consumeSemicolon() {
        var line;

        // Catch the very common case first: immediately a semicolon (char #59).
        if (source.charCodeAt(index) === 59) {
            lex();
            return;
        }

        line = lineNumber;
        skipComment();
        if (lineNumber !== line) {
            return;
        }

        if (match(';')) {
            lex();
            return;
        }

        if (lookahead.type !== Token.EOF && !match('}')) {
            throwUnexpected(lookahead);
        }
    }

    // Return true if provided expression is LeftHandSideExpression

    function isLeftHandSide(expr) {
        return expr.type === Syntax.Identifier || expr.type === Syntax.MemberExpression;
    }

    function isAssignableLeftHandSide(expr) {
        return isLeftHandSide(expr) || expr.type === Syntax.ObjectPattern || expr.type === Syntax.ArrayPattern;
    }

    // 11.1.4 Array Initialiser

    function parseArrayInitialiser() {
        var elements = [], blocks = [], filter = null, tmp, possiblecomprehension = true, body;

        expect('[');
        while (!match(']')) {
            if (lookahead.value === 'for' &&
                    lookahead.type === Token.Keyword) {
                if (!possiblecomprehension) {
                    throwError({}, Messages.ComprehensionError);
                }
                matchKeyword('for');
                tmp = parseForStatement({ignore_body: true});
                tmp.of = tmp.type === Syntax.ForOfStatement;
                tmp.type = Syntax.ComprehensionBlock;
                if (tmp.left.kind) { // can't be let or const
                    throwError({}, Messages.ComprehensionError);
                }
                blocks.push(tmp);
            } else if (lookahead.value === 'if' &&
                           lookahead.type === Token.Keyword) {
                if (!possiblecomprehension) {
                    throwError({}, Messages.ComprehensionError);
                }
                expectKeyword('if');
                expect('(');
                filter = parseExpression();
                expect(')');
            } else if (lookahead.value === ',' &&
                           lookahead.type === Token.Punctuator) {
                possiblecomprehension = false; // no longer allowed.
                lex();
                elements.push(null);
            } else {
                tmp = parseSpreadOrAssignmentExpression();
                elements.push(tmp);
                if (tmp && tmp.type === Syntax.SpreadElement) {
                    if (!match(']')) {
                        throwError({}, Messages.ElementAfterSpreadElement);
                    }
                } else if (!(match(']') || matchKeyword('for') || matchKeyword('if'))) {
                    expect(','); // this lexes.
                    possiblecomprehension = false;
                }
            }
        }

        expect(']');

        if (filter && !blocks.length) {
            throwError({}, Messages.ComprehensionRequiresBlock);
        }

        if (blocks.length) {
            if (elements.length !== 1) {
                throwError({}, Messages.ComprehensionError);
            }
            return {
                type:  Syntax.ComprehensionExpression,
                filter: filter,
                blocks: blocks,
                body: elements[0]
            };
        }
        return delegate.createArrayExpression(elements);
    }

    // 11.1.5 Object Initialiser

    function parsePropertyFunction(options) {
        var previousStrict, previousYieldAllowed, params, body;

        previousStrict = strict;
        previousYieldAllowed = state.yieldAllowed;
        state.yieldAllowed = options.generator;
        params = options.params || [];

        body = parseConciseBody();
        if (options.name && strict && isRestrictedWord(params[0].name)) {
            throwErrorTolerant(options.name, Messages.StrictParamName);
        }
        if (state.yieldAllowed && !state.yieldFound) {
            throwError({}, Messages.NoYieldInGenerator);
        }
        strict = previousStrict;
        state.yieldAllowed = previousYieldAllowed;

        return delegate.createFunctionExpression(null, params, [], body, options.rest || null, options.generator, body.type !== Syntax.BlockStatement);
    }


    function parsePropertyMethodFunction(options) {
        var previousStrict, tmp, method;

        previousStrict = strict;
        strict = true;

        tmp = parseParams();

        if (tmp.stricted) {
            throwErrorTolerant(tmp.stricted, tmp.message);
        }


        method = parsePropertyFunction({
            params: tmp.params,
            rest: tmp.rest,
            generator: options.generator
        });

        strict = previousStrict;

        return method;
    }


    function parseObjectPropertyKey() {
        var token = lex();

        // Note: This function is called only from parseObjectProperty(), where
        // EOF and Punctuator tokens are already filtered out.

        if (token.type === Token.StringLiteral || token.type === Token.NumericLiteral) {
            if (strict && token.octal) {
                throwErrorTolerant(token, Messages.StrictOctalLiteral);
            }
            return delegate.createLiteral(token);
        }

        return delegate.createIdentifier(token.value);
    }

    function parseObjectProperty() {
        var token, key, id, value, param;

        token = lookahead;

        if (token.type === Token.Identifier) {

            id = parseObjectPropertyKey();

            // Property Assignment: Getter and Setter.

            if (token.value === 'get' && !(match(':') || match('('))) {
                key = parseObjectPropertyKey();
                expect('(');
                expect(')');
                return delegate.createProperty('get', key, parsePropertyFunction({ generator: false }), false, false);
            }
            if (token.value === 'set' && !(match(':') || match('('))) {
                key = parseObjectPropertyKey();
                expect('(');
                token = lookahead;
                param = [ parseVariableIdentifier() ];
                expect(')');
                return delegate.createProperty('set', key, parsePropertyFunction({ params: param, generator: false, name: token }), false, false);
            }
            if (match(':')) {
                lex();
                return delegate.createProperty('init', id, parseAssignmentExpression(), false, false);
            }
            if (match('(')) {
                return delegate.createProperty('init', id, parsePropertyMethodFunction({ generator: false }), true, false);
            }
            return delegate.createProperty('init', id, id, false, true);
        }
        if (token.type === Token.EOF || token.type === Token.Punctuator) {
            if (!match('*')) {
                throwUnexpected(token);
            }
            lex();

            id = parseObjectPropertyKey();

            if (!match('(')) {
                throwUnexpected(lex());
            }

            return delegate.createProperty('init', id, parsePropertyMethodFunction({ generator: true }), true, false);
        }
        key = parseObjectPropertyKey();
        if (match(':')) {
            lex();
            return delegate.createProperty('init', key, parseAssignmentExpression(), false, false);
        }
        if (match('(')) {
            return delegate.createProperty('init', key, parsePropertyMethodFunction({ generator: false }), true, false);
        }
        throwUnexpected(lex());
    }

    function parseObjectInitialiser() {
        var properties = [], property, name, key, kind, map = {}, toString = String;

        expect('{');

        while (!match('}')) {
            property = parseObjectProperty();

            if (property.key.type === Syntax.Identifier) {
                name = property.key.name;
            } else {
                name = toString(property.key.value);
            }
            kind = (property.kind === 'init') ? PropertyKind.Data : (property.kind === 'get') ? PropertyKind.Get : PropertyKind.Set;

            key = '$' + name;
            if (Object.prototype.hasOwnProperty.call(map, key)) {
                if (map[key] === PropertyKind.Data) {
                    if (strict && kind === PropertyKind.Data) {
                        throwErrorTolerant({}, Messages.StrictDuplicateProperty);
                    } else if (kind !== PropertyKind.Data) {
                        throwErrorTolerant({}, Messages.AccessorDataProperty);
                    }
                } else {
                    if (kind === PropertyKind.Data) {
                        throwErrorTolerant({}, Messages.AccessorDataProperty);
                    } else if (map[key] & kind) {
                        throwErrorTolerant({}, Messages.AccessorGetSet);
                    }
                }
                map[key] |= kind;
            } else {
                map[key] = kind;
            }

            properties.push(property);

            if (!match('}')) {
                expect(',');
            }
        }

        expect('}');

        return delegate.createObjectExpression(properties);
    }

    function parseTemplateElement(option) {
        var token = scanTemplateElement(option);
        if (strict && token.octal) {
            throwError(token, Messages.StrictOctalLiteral);
        }
        return delegate.createTemplateElement({ raw: token.value.raw, cooked: token.value.cooked }, token.tail);
    }

    function parseTemplateLiteral() {
        var quasi, quasis, expressions;

        quasi = parseTemplateElement({ head: true });
        quasis = [ quasi ];
        expressions = [];

        while (!quasi.tail) {
            expressions.push(parseExpression());
            quasi = parseTemplateElement({ head: false });
            quasis.push(quasi);
        }

        return delegate.createTemplateLiteral(quasis, expressions);
    }

    // 11.1.6 The Grouping Operator

    function parseGroupExpression() {
        var expr;

        expect('(');

        ++state.parenthesizedCount;

        state.allowArrowFunction = !state.allowArrowFunction;
        expr = parseExpression();
        state.allowArrowFunction = false;

        if (expr.type !== Syntax.ArrowFunctionExpression) {
            expect(')');
        }

        return expr;
    }


    // 11.1 Primary Expressions

    function parsePrimaryExpression() {
        var type, token;

        token = lookahead;
        type = lookahead.type;

        if (type === Token.Identifier) {
            lex();
            return delegate.createIdentifier(token.value);
        }

        if (type === Token.StringLiteral || type === Token.NumericLiteral) {
            if (strict && lookahead.octal) {
                throwErrorTolerant(lookahead, Messages.StrictOctalLiteral);
            }
            return delegate.createLiteral(lex());
        }

        if (type === Token.Keyword) {
            if (matchKeyword('this')) {
                lex();
                return delegate.createThisExpression();
            }

            if (matchKeyword('function')) {
                return parseFunctionExpression();
            }

            if (matchKeyword('class')) {
                return parseClassExpression();
            }

            if (matchKeyword('super')) {
                lex();
                return delegate.createIdentifier('super');
            }
        }

        if (type === Token.BooleanLiteral) {
            token = lex();
            token.value = (token.value === 'true');
            return delegate.createLiteral(token);
        }

        if (type === Token.NullLiteral) {
            token = lex();
            token.value = null;
            return delegate.createLiteral(token);
        }

        if (match('[')) {
            return parseArrayInitialiser();
        }

        if (match('{')) {
            return parseObjectInitialiser();
        }

        if (match('(')) {
            return parseGroupExpression();
        }

        if (match('/') || match('/=')) {
            return delegate.createLiteral(scanRegExp());
        }

        if (type === Token.Template) {
            return parseTemplateLiteral();
        }

        if (match('<')) {
            return parseXJSElement();
        }

        return throwUnexpected(lex());
    }

    // 11.2 Left-Hand-Side Expressions

    function parseArguments() {
        var args = [], arg;

        expect('(');

        if (!match(')')) {
            while (index < length) {
                arg = parseSpreadOrAssignmentExpression();
                args.push(arg);

                if (match(')')) {
                    break;
                } else if (arg.type === Syntax.SpreadElement) {
                    throwError({}, Messages.ElementAfterSpreadElement);
                }

                expect(',');
            }
        }

        expect(')');

        return args;
    }

    function parseSpreadOrAssignmentExpression() {
        if (match('...')) {
            lex();
            return delegate.createSpreadElement(parseAssignmentExpression());
        }
        return parseAssignmentExpression();
    }

    function parseNonComputedProperty() {
        var token = lex();

        if (!isIdentifierName(token)) {
            throwUnexpected(token);
        }

        return delegate.createIdentifier(token.value);
    }

    function parseNonComputedMember() {
        expect('.');

        return parseNonComputedProperty();
    }

    function parseComputedMember() {
        var expr;

        expect('[');

        expr = parseExpression();

        expect(']');

        return expr;
    }

    function parseNewExpression() {
        var callee, args;

        expectKeyword('new');
        callee = parseLeftHandSideExpression();
        args = match('(') ? parseArguments() : [];

        return delegate.createNewExpression(callee, args);
    }

    function parseLeftHandSideExpressionAllowCall() {
        var expr, args, property;

        expr = matchKeyword('new') ? parseNewExpression() : parsePrimaryExpression();

        while (match('.') || match('[') || match('(') || lookahead.type === Token.Template) {
            if (match('(')) {
                args = parseArguments();
                expr = delegate.createCallExpression(expr, args);
            } else if (match('[')) {
                expr = delegate.createMemberExpression('[', expr, parseComputedMember());
            } else if (match('.')) {
                expr = delegate.createMemberExpression('.', expr, parseNonComputedMember());
            } else {
                expr = delegate.createTaggedTemplateExpression(expr, parseTemplateLiteral());
            }
        }

        return expr;
    }


    function parseLeftHandSideExpression() {
        var expr, property;

        expr = matchKeyword('new') ? parseNewExpression() : parsePrimaryExpression();

        while (match('.') || match('[') || lookahead.type === Token.Template) {
            if (match('[')) {
                expr = delegate.createMemberExpression('[', expr, parseComputedMember());
            } else if (match('.')) {
                expr = delegate.createMemberExpression('.', expr, parseNonComputedMember());
            } else {
                expr = delegate.createTaggedTemplateExpression(expr, parseTemplateLiteral());
            }
        }

        return expr;
    }

    // 11.3 Postfix Expressions

    function parsePostfixExpression() {
        var expr = parseLeftHandSideExpressionAllowCall(),
            token = lookahead;

        if (lookahead.type !== Token.Punctuator) {
            return expr;
        }

        if ((match('++') || match('--')) && !peekLineTerminator()) {
            // 11.3.1, 11.3.2
            if (strict && expr.type === Syntax.Identifier && isRestrictedWord(expr.name)) {
                throwErrorTolerant({}, Messages.StrictLHSPostfix);
            }

            if (!isLeftHandSide(expr)) {
                throwError({}, Messages.InvalidLHSInAssignment);
            }

            token = lex();
            expr = delegate.createPostfixExpression(token.value, expr);
        }

        return expr;
    }

    // 11.4 Unary Operators

    function parseUnaryExpression() {
        var token, expr;

        if (lookahead.type !== Token.Punctuator && lookahead.type !== Token.Keyword) {
            return parsePostfixExpression();
        }

        if (match('++') || match('--')) {
            token = lex();
            expr = parseUnaryExpression();
            // 11.4.4, 11.4.5
            if (strict && expr.type === Syntax.Identifier && isRestrictedWord(expr.name)) {
                throwErrorTolerant({}, Messages.StrictLHSPrefix);
            }

            if (!isLeftHandSide(expr)) {
                throwError({}, Messages.InvalidLHSInAssignment);
            }

            return delegate.createUnaryExpression(token.value, expr);
        }

        if (match('+') || match('-') || match('~') || match('!')) {
            token = lex();
            expr = parseUnaryExpression();
            return delegate.createUnaryExpression(token.value, expr);
        }

        if (matchKeyword('delete') || matchKeyword('void') || matchKeyword('typeof')) {
            token = lex();
            expr = parseUnaryExpression();
            expr = delegate.createUnaryExpression(token.value, expr);
            if (strict && expr.operator === 'delete' && expr.argument.type === Syntax.Identifier) {
                throwErrorTolerant({}, Messages.StrictDelete);
            }
            return expr;
        }

        return parsePostfixExpression();
    }

    function binaryPrecedence(token, allowIn) {
        var prec = 0;

        if (token.type !== Token.Punctuator && token.type !== Token.Keyword) {
            return 0;
        }

        switch (token.value) {
        case '||':
            prec = 1;
            break;

        case '&&':
            prec = 2;
            break;

        case '|':
            prec = 3;
            break;

        case '^':
            prec = 4;
            break;

        case '&':
            prec = 5;
            break;

        case '==':
        case '!=':
        case '===':
        case '!==':
            prec = 6;
            break;

        case '<':
        case '>':
        case '<=':
        case '>=':
        case 'instanceof':
            prec = 7;
            break;

        case 'in':
            prec = allowIn ? 7 : 0;
            break;

        case '<<':
        case '>>':
        case '>>>':
            prec = 8;
            break;

        case '+':
        case '-':
            prec = 9;
            break;

        case '*':
        case '/':
        case '%':
            prec = 11;
            break;

        default:
            break;
        }

        return prec;
    }

    // 11.5 Multiplicative Operators
    // 11.6 Additive Operators
    // 11.7 Bitwise Shift Operators
    // 11.8 Relational Operators
    // 11.9 Equality Operators
    // 11.10 Binary Bitwise Operators
    // 11.11 Binary Logical Operators

    function parseBinaryExpression() {
        var expr, token, prec, previousAllowIn, stack, right, operator, left, i;

        previousAllowIn = state.allowIn;
        state.allowIn = true;

        expr = parseUnaryExpression();

        token = lookahead;
        prec = binaryPrecedence(token, previousAllowIn);
        if (prec === 0) {
            return expr;
        }
        token.prec = prec;
        lex();

        stack = [expr, token, parseUnaryExpression()];

        while ((prec = binaryPrecedence(lookahead, previousAllowIn)) > 0) {

            // Reduce: make a binary expression from the three topmost entries.
            while ((stack.length > 2) && (prec <= stack[stack.length - 2].prec)) {
                right = stack.pop();
                operator = stack.pop().value;
                left = stack.pop();
                stack.push(delegate.createBinaryExpression(operator, left, right));
            }

            // Shift.
            token = lex();
            token.prec = prec;
            stack.push(token);
            stack.push(parseUnaryExpression());
        }

        state.allowIn = previousAllowIn;

        // Final reduce to clean-up the stack.
        i = stack.length - 1;
        expr = stack[i];
        while (i > 1) {
            expr = delegate.createBinaryExpression(stack[i - 1].value, stack[i - 2], expr);
            i -= 2;
        }
        return expr;
    }


    // 11.12 Conditional Operator

    function parseConditionalExpression() {
        var expr, previousAllowIn, consequent, alternate;

        expr = parseBinaryExpression();

        if (match('?')) {
            lex();
            previousAllowIn = state.allowIn;
            state.allowIn = true;
            consequent = parseAssignmentExpression();
            state.allowIn = previousAllowIn;
            expect(':');
            alternate = parseAssignmentExpression();

            expr = delegate.createConditionalExpression(expr, consequent, alternate);
        }

        return expr;
    }

    // 11.13 Assignment Operators

    function reinterpretAsAssignmentBindingPattern(expr) {
        var i, len, property, element;

        if (expr.type === Syntax.ObjectExpression) {
            expr.type = Syntax.ObjectPattern;
            for (i = 0, len = expr.properties.length; i < len; i += 1) {
                property = expr.properties[i];
                if (property.kind !== 'init') {
                    throwError({}, Messages.InvalidLHSInAssignment);
                }
                reinterpretAsAssignmentBindingPattern(property.value);
            }
        } else if (expr.type === Syntax.ArrayExpression) {
            expr.type = Syntax.ArrayPattern;
            for (i = 0, len = expr.elements.length; i < len; i += 1) {
                element = expr.elements[i];
                if (element) {
                    reinterpretAsAssignmentBindingPattern(element);
                }
            }
        } else if (expr.type === Syntax.Identifier) {
            if (isRestrictedWord(expr.name)) {
                throwError({}, Messages.InvalidLHSInAssignment);
            }
        } else if (expr.type === Syntax.SpreadElement) {
            reinterpretAsAssignmentBindingPattern(expr.argument);
            if (expr.argument.type === Syntax.ObjectPattern) {
                throwError({}, Messages.ObjectPatternAsSpread);
            }
        } else {
            if (expr.type !== Syntax.MemberExpression && expr.type !== Syntax.CallExpression && expr.type !== Syntax.NewExpression) {
                throwError({}, Messages.InvalidLHSInAssignment);
            }
        }
    }


    function reinterpretAsDestructuredParameter(options, expr) {
        var i, len, property, element;

        if (expr.type === Syntax.ObjectExpression) {
            expr.type = Syntax.ObjectPattern;
            for (i = 0, len = expr.properties.length; i < len; i += 1) {
                property = expr.properties[i];
                if (property.kind !== 'init') {
                    throwError({}, Messages.InvalidLHSInFormalsList);
                }
                reinterpretAsDestructuredParameter(options, property.value);
            }
        } else if (expr.type === Syntax.ArrayExpression) {
            expr.type = Syntax.ArrayPattern;
            for (i = 0, len = expr.elements.length; i < len; i += 1) {
                element = expr.elements[i];
                if (element) {
                    reinterpretAsDestructuredParameter(options, element);
                }
            }
        } else if (expr.type === Syntax.Identifier) {
            validateParam(options, expr, expr.name);
        } else {
            if (expr.type !== Syntax.MemberExpression) {
                throwError({}, Messages.InvalidLHSInFormalsList);
            }
        }
    }

    function reinterpretAsCoverFormalsList(expressions) {
        var i, len, param, params, options, rest;

        params = [];
        rest = null;
        options = {
            paramSet: {}
        };

        for (i = 0, len = expressions.length; i < len; i += 1) {
            param = expressions[i];
            if (param.type === Syntax.Identifier) {
                params.push(param);
                validateParam(options, param, param.name);
            } else if (param.type === Syntax.ObjectExpression || param.type === Syntax.ArrayExpression) {
                reinterpretAsDestructuredParameter(options, param);
                params.push(param);
            } else if (param.type === Syntax.SpreadElement) {
                assert(i === len - 1, "It is guaranteed that SpreadElement is last element by parseExpression");
                reinterpretAsDestructuredParameter(options, param.argument);
                rest = param.argument;
            } else {
                return null;
            }
        }

        if (options.firstRestricted) {
            throwError(options.firstRestricted, options.message);
        }
        if (options.stricted) {
            throwErrorTolerant(options.stricted, options.message);
        }

        return { params: params, rest: rest };
    }

    function parseArrowFunctionExpression(options) {
        var previousStrict, previousYieldAllowed, body;

        expect('=>');

        previousStrict = strict;
        previousYieldAllowed = state.yieldAllowed;
        strict = true;
        state.yieldAllowed = false;
        body = parseConciseBody();
        strict = previousStrict;
        state.yieldAllowed = previousYieldAllowed;

        return delegate.createArrowFunctionExpression(options.params, [], body, options.rest, body.type !== Syntax.BlockStatement);
    }

    function parseAssignmentExpression() {
        var expr, token, params, oldParenthesizedCount;

        if (matchKeyword('yield')) {
            return parseYieldExpression();
        }

        oldParenthesizedCount = state.parenthesizedCount;

        if (match('(')) {
            token = lookahead2();
            if ((token.type === Token.Punctuator && token.value === ')') || token.value === '...') {
                params = parseParams();
                if (!match('=>')) {
                    throwUnexpected(lex());
                }
                return parseArrowFunctionExpression(params);
            }
        }

        token = lookahead;
        expr = parseConditionalExpression();

        if (match('=>') && expr.type === Syntax.Identifier) {
            if (state.parenthesizedCount === oldParenthesizedCount || state.parenthesizedCount === (oldParenthesizedCount + 1)) {
                if (isRestrictedWord(expr.name)) {
                    throwError({}, Messages.StrictParamName);
                }
                return parseArrowFunctionExpression({ params: [ expr ], rest: null });
            }
        }

        if (matchAssign()) {
            // 11.13.1
            if (strict && expr.type === Syntax.Identifier && isRestrictedWord(expr.name)) {
                throwErrorTolerant(token, Messages.StrictLHSAssignment);
            }

            // ES.next draf 11.13 Runtime Semantics step 1
            if (match('=') && (expr.type === Syntax.ObjectExpression || expr.type === Syntax.ArrayExpression)) {
                reinterpretAsAssignmentBindingPattern(expr);
            } else if (!isLeftHandSide(expr)) {
                throwError({}, Messages.InvalidLHSInAssignment);
            }

            expr = delegate.createAssignmentExpression(lex().value, expr, parseAssignmentExpression());
        }

        return expr;
    }

    // 11.14 Comma Operator

    function parseExpression() {
        var expr, expressions, sequence, coverFormalsList, spreadFound, token;

        expr = parseAssignmentExpression();
        expressions = [ expr ];

        if (match(',')) {
            while (index < length) {
                if (!match(',')) {
                    break;
                }

                lex();
                expr = parseSpreadOrAssignmentExpression();
                expressions.push(expr);

                if (expr.type === Syntax.SpreadElement) {
                    spreadFound = true;
                    if (!match(')')) {
                        throwError({}, Messages.ElementAfterSpreadElement);
                    }
                    break;
                }
            }

            sequence = delegate.createSequenceExpression(expressions);
        }

        if (state.allowArrowFunction && match(')')) {
            token = lookahead2();
            if (token.value === '=>') {
                lex();

                state.allowArrowFunction = false;
                expr = expressions;
                coverFormalsList = reinterpretAsCoverFormalsList(expr);
                if (coverFormalsList) {
                    return parseArrowFunctionExpression(coverFormalsList);
                }

                throwUnexpected(token);
            }
        }

        if (spreadFound) {
            throwError({}, Messages.IllegalSpread);
        }

        return sequence || expr;
    }

    // 12.1 Block

    function parseStatementList() {
        var list = [],
            statement;

        while (index < length) {
            if (match('}')) {
                break;
            }
            statement = parseSourceElement();
            if (typeof statement === 'undefined') {
                break;
            }
            list.push(statement);
        }

        return list;
    }

    function parseBlock() {
        var block;

        expect('{');

        block = parseStatementList();

        expect('}');

        return delegate.createBlockStatement(block);
    }

    // 12.2 Variable Statement

    function parseVariableIdentifier() {
        var token = lex();

        if (token.type !== Token.Identifier) {
            throwUnexpected(token);
        }

        return delegate.createIdentifier(token.value);
    }

    function parseVariableDeclaration(kind) {
        var id,
            init = null;
        if (match('{')) {
            id = parseObjectInitialiser();
            reinterpretAsAssignmentBindingPattern(id);
        } else if (match('[')) {
            id = parseArrayInitialiser();
            reinterpretAsAssignmentBindingPattern(id);
        } else {
            id = parseVariableIdentifier();
            // 12.2.1
            if (strict && isRestrictedWord(id.name)) {
                throwErrorTolerant({}, Messages.StrictVarName);
            }
        }

        if (kind === 'const') {
            if (!match('=')) {
                throwError({}, Messages.NoUnintializedConst);
            }
            expect('=');
            init = parseAssignmentExpression();
        } else if (match('=')) {
            lex();
            init = parseAssignmentExpression();
        }

        return delegate.createVariableDeclarator(id, init);
    }

    function parseVariableDeclarationList(kind) {
        var list = [];

        do {
            list.push(parseVariableDeclaration(kind));
            if (!match(',')) {
                break;
            }
            lex();
        } while (index < length);

        return list;
    }

    function parseVariableStatement() {
        var declarations;

        expectKeyword('var');

        declarations = parseVariableDeclarationList();

        consumeSemicolon();

        return delegate.createVariableDeclaration(declarations, 'var');
    }

    // kind may be `const` or `let`
    // Both are experimental and not in the specification yet.
    // see http://wiki.ecmascript.org/doku.php?id=harmony:const
    // and http://wiki.ecmascript.org/doku.php?id=harmony:let
    function parseConstLetDeclaration(kind) {
        var declarations;

        expectKeyword(kind);

        declarations = parseVariableDeclarationList(kind);

        consumeSemicolon();

        return delegate.createVariableDeclaration(declarations, kind);
    }

    // http://wiki.ecmascript.org/doku.php?id=harmony:modules

    function parsePath() {
        var body = [];

        while (true) {
            body.push(parseVariableIdentifier());
            if (!match('.')) {
                break;
            }
            lex();
        }

        return delegate.createPath(body);
    }

    function parseGlob() {
        expect('*');
        return delegate.createGlob();
    }

    function parseModuleDeclaration() {
        var id, token, from = null;

        lex();

        id = parseVariableIdentifier();

        if (match('{')) {
            return delegate.createModuleDeclaration(id, from, parseModuleBlock());
        }

        expect('=');

        token = lookahead;
        if (token.type === Token.StringLiteral) {
            from = parsePrimaryExpression();
        } else {
            from = parsePath();
        }

        consumeSemicolon();

        return delegate.createModuleDeclaration(id, from, null);
    }

    function parseExportSpecifierSetProperty() {
        var id, from = null;

        id = parseVariableIdentifier();

        if (match(':')) {
            lex();
            from = parsePath();
        }

        return delegate.createExportSpecifier(id, from);
    }

    function parseExportSpecifier() {
        var specifiers, id, from;

        if (match('{')) {
            lex();
            specifiers = [];

            do {
                specifiers.push(parseExportSpecifierSetProperty());
            } while (match(',') && lex());

            expect('}');

            return delegate.createExportSpecifierSet(specifiers);
        }

        from = null;

        if (match('*')) {
            id = parseGlob();
            if (matchContextualKeyword('from')) {
                lex();
                from = parsePath();
            }
        } else {
            id = parseVariableIdentifier();
        }
        return delegate.createExportSpecifier(id, from);
    }

    function parseExportDeclaration() {
        var token, specifiers;

        expectKeyword('export');

        token = lookahead;

        if (token.type === Token.Keyword || (token.type === Token.Identifier && token.value === 'module')) {
            switch (token.value) {
            case 'function':
                return delegate.createExportDeclaration(parseFunctionDeclaration(), null);
            case 'module':
                return delegate.createExportDeclaration(parseModuleDeclaration(), null);
            case 'let':
            case 'const':
                return delegate.createExportDeclaration(parseConstLetDeclaration(token.value), null);
            case 'var':
                return delegate.createExportDeclaration(parseStatement(), null);
            case 'class':
                return delegate.createExportDeclaration(parseClassDeclaration(), null);
            }
            throwUnexpected(lex());
        }

        specifiers = [ parseExportSpecifier() ];
        if (match(',')) {
            while (index < length) {
                if (!match(',')) {
                    break;
                }
                lex();
                specifiers.push(parseExportSpecifier());
            }
        }

        consumeSemicolon();

        return delegate.createExportDeclaration(null, specifiers);
    }

    function parseImportDeclaration() {
        var specifiers, from;

        expectKeyword('import');

        if (match('*')) {
            specifiers = [parseGlob()];
        } else if (match('{')) {
            lex();
            specifiers = [];

            do {
                specifiers.push(parseImportSpecifier());
            } while (match(',') && lex());

            expect('}');
        } else {
            specifiers = [parseVariableIdentifier()];
        }

        if (!matchContextualKeyword('from')) {
            throwError({}, Messages.NoFromAfterImport);
        }

        lex();

        if (lookahead.type === Token.StringLiteral) {
            from = parsePrimaryExpression();
        } else {
            from = parsePath();
        }

        consumeSemicolon();

        return delegate.createImportDeclaration(specifiers, from);
    }

    function parseImportSpecifier() {
        var id, from;

        id = parseVariableIdentifier();
        from = null;

        if (match(':')) {
            lex();
            from = parsePath();
        }

        return delegate.createImportSpecifier(id, from);
    }

    // 12.3 Empty Statement

    function parseEmptyStatement() {
        expect(';');
        return delegate.createEmptyStatement();
    }

    // 12.4 Expression Statement

    function parseExpressionStatement() {
        var expr = parseExpression();
        consumeSemicolon();
        return delegate.createExpressionStatement(expr);
    }

    // 12.5 If statement

    function parseIfStatement() {
        var test, consequent, alternate;

        expectKeyword('if');

        expect('(');

        test = parseExpression();

        expect(')');

        consequent = parseStatement();

        if (matchKeyword('else')) {
            lex();
            alternate = parseStatement();
        } else {
            alternate = null;
        }

        return delegate.createIfStatement(test, consequent, alternate);
    }

    // 12.6 Iteration Statements

    function parseDoWhileStatement() {
        var body, test, oldInIteration;

        expectKeyword('do');

        oldInIteration = state.inIteration;
        state.inIteration = true;

        body = parseStatement();

        state.inIteration = oldInIteration;

        expectKeyword('while');

        expect('(');

        test = parseExpression();

        expect(')');

        if (match(';')) {
            lex();
        }

        return delegate.createDoWhileStatement(body, test);
    }

    function parseWhileStatement() {
        var test, body, oldInIteration;

        expectKeyword('while');

        expect('(');

        test = parseExpression();

        expect(')');

        oldInIteration = state.inIteration;
        state.inIteration = true;

        body = parseStatement();

        state.inIteration = oldInIteration;

        return delegate.createWhileStatement(test, body);
    }

    function parseForVariableDeclaration() {
        var token = lex(),
            declarations = parseVariableDeclarationList();

        return delegate.createVariableDeclaration(declarations, token.value);
    }

    function parseForStatement(opts) {
        var init, test, update, left, right, body, operator, oldInIteration;
        init = test = update = null;
        expectKeyword('for');

        // http://wiki.ecmascript.org/doku.php?id=proposals:iterators_and_generators&s=each
        if (matchContextualKeyword("each")) {
            throwError({}, Messages.EachNotAllowed);
        }

        expect('(');

        if (match(';')) {
            lex();
        } else {
            if (matchKeyword('var') || matchKeyword('let') || matchKeyword('const')) {
                state.allowIn = false;
                init = parseForVariableDeclaration();
                state.allowIn = true;

                if (init.declarations.length === 1) {
                    if (matchKeyword('in') || matchContextualKeyword('of')) {
                        operator = lookahead;
                        if (!((operator.value === 'in' || init.kind !== 'var') && init.declarations[0].init)) {
                            lex();
                            left = init;
                            right = parseExpression();
                            init = null;
                        }
                    }
                }
            } else {
                state.allowIn = false;
                init = parseExpression();
                state.allowIn = true;

                if (matchContextualKeyword('of')) {
                    operator = lex();
                    left = init;
                    right = parseExpression();
                    init = null;
                } else if (matchKeyword('in')) {
                    // LeftHandSideExpression
                    if (!isAssignableLeftHandSide(init)) {
                        throwError({}, Messages.InvalidLHSInForIn);
                    }
                    operator = lex();
                    left = init;
                    right = parseExpression();
                    init = null;
                }
            }

            if (typeof left === 'undefined') {
                expect(';');
            }
        }

        if (typeof left === 'undefined') {

            if (!match(';')) {
                test = parseExpression();
            }
            expect(';');

            if (!match(')')) {
                update = parseExpression();
            }
        }

        expect(')');

        oldInIteration = state.inIteration;
        state.inIteration = true;

        if (!(opts !== undefined && opts.ignore_body)) {
            body = parseStatement();
        }

        state.inIteration = oldInIteration;

        if (typeof left === 'undefined') {
            return delegate.createForStatement(init, test, update, body);
        }

        if (operator.value === 'in') {
            return delegate.createForInStatement(left, right, body);
        }
        return delegate.createForOfStatement(left, right, body);
    }

    // 12.7 The continue statement

    function parseContinueStatement() {
        var label = null, key;

        expectKeyword('continue');

        // Optimize the most common form: 'continue;'.
        if (source.charCodeAt(index) === 59) {
            lex();

            if (!state.inIteration) {
                throwError({}, Messages.IllegalContinue);
            }

            return delegate.createContinueStatement(null);
        }

        if (peekLineTerminator()) {
            if (!state.inIteration) {
                throwError({}, Messages.IllegalContinue);
            }

            return delegate.createContinueStatement(null);
        }

        if (lookahead.type === Token.Identifier) {
            label = parseVariableIdentifier();

            key = '$' + label.name;
            if (!Object.prototype.hasOwnProperty.call(state.labelSet, key)) {
                throwError({}, Messages.UnknownLabel, label.name);
            }
        }

        consumeSemicolon();

        if (label === null && !state.inIteration) {
            throwError({}, Messages.IllegalContinue);
        }

        return delegate.createContinueStatement(label);
    }

    // 12.8 The break statement

    function parseBreakStatement() {
        var label = null, key;

        expectKeyword('break');

        // Catch the very common case first: immediately a semicolon (char #59).
        if (source.charCodeAt(index) === 59) {
            lex();

            if (!(state.inIteration || state.inSwitch)) {
                throwError({}, Messages.IllegalBreak);
            }

            return delegate.createBreakStatement(null);
        }

        if (peekLineTerminator()) {
            if (!(state.inIteration || state.inSwitch)) {
                throwError({}, Messages.IllegalBreak);
            }

            return delegate.createBreakStatement(null);
        }

        if (lookahead.type === Token.Identifier) {
            label = parseVariableIdentifier();

            key = '$' + label.name;
            if (!Object.prototype.hasOwnProperty.call(state.labelSet, key)) {
                throwError({}, Messages.UnknownLabel, label.name);
            }
        }

        consumeSemicolon();

        if (label === null && !(state.inIteration || state.inSwitch)) {
            throwError({}, Messages.IllegalBreak);
        }

        return delegate.createBreakStatement(label);
    }

    // 12.9 The return statement

    function parseReturnStatement() {
        var argument = null;

        expectKeyword('return');

        if (!state.inFunctionBody) {
            throwErrorTolerant({}, Messages.IllegalReturn);
        }

        // 'return' followed by a space and an identifier is very common.
        if (source.charCodeAt(index) === 32) {
            if (isIdentifierStart(source.charCodeAt(index + 1))) {
                argument = parseExpression();
                consumeSemicolon();
                return delegate.createReturnStatement(argument);
            }
        }

        if (peekLineTerminator()) {
            return delegate.createReturnStatement(null);
        }

        if (!match(';')) {
            if (!match('}') && lookahead.type !== Token.EOF) {
                argument = parseExpression();
            }
        }

        consumeSemicolon();

        return delegate.createReturnStatement(argument);
    }

    // 12.10 The with statement

    function parseWithStatement() {
        var object, body;

        if (strict) {
            throwErrorTolerant({}, Messages.StrictModeWith);
        }

        expectKeyword('with');

        expect('(');

        object = parseExpression();

        expect(')');

        body = parseStatement();

        return delegate.createWithStatement(object, body);
    }

    // 12.10 The swith statement

    function parseSwitchCase() {
        var test,
            consequent = [],
            sourceElement;

        if (matchKeyword('default')) {
            lex();
            test = null;
        } else {
            expectKeyword('case');
            test = parseExpression();
        }
        expect(':');

        while (index < length) {
            if (match('}') || matchKeyword('default') || matchKeyword('case')) {
                break;
            }
            sourceElement = parseSourceElement();
            if (typeof sourceElement === 'undefined') {
                break;
            }
            consequent.push(sourceElement);
        }

        return delegate.createSwitchCase(test, consequent);
    }

    function parseSwitchStatement() {
        var discriminant, cases, clause, oldInSwitch, defaultFound;

        expectKeyword('switch');

        expect('(');

        discriminant = parseExpression();

        expect(')');

        expect('{');

        if (match('}')) {
            lex();
            return delegate.createSwitchStatement(discriminant);
        }

        cases = [];

        oldInSwitch = state.inSwitch;
        state.inSwitch = true;
        defaultFound = false;

        while (index < length) {
            if (match('}')) {
                break;
            }
            clause = parseSwitchCase();
            if (clause.test === null) {
                if (defaultFound) {
                    throwError({}, Messages.MultipleDefaultsInSwitch);
                }
                defaultFound = true;
            }
            cases.push(clause);
        }

        state.inSwitch = oldInSwitch;

        expect('}');

        return delegate.createSwitchStatement(discriminant, cases);
    }

    // 12.13 The throw statement

    function parseThrowStatement() {
        var argument;

        expectKeyword('throw');

        if (peekLineTerminator()) {
            throwError({}, Messages.NewlineAfterThrow);
        }

        argument = parseExpression();

        consumeSemicolon();

        return delegate.createThrowStatement(argument);
    }

    // 12.14 The try statement

    function parseCatchClause() {
        var param, body;

        expectKeyword('catch');

        expect('(');
        if (match(')')) {
            throwUnexpected(lookahead);
        }

        param = parseExpression();
        // 12.14.1
        if (strict && param.type === Syntax.Identifier && isRestrictedWord(param.name)) {
            throwErrorTolerant({}, Messages.StrictCatchVariable);
        }

        expect(')');
        body = parseBlock();
        return delegate.createCatchClause(param, body);
    }

    function parseTryStatement() {
        var block, handlers = [], finalizer = null;

        expectKeyword('try');

        block = parseBlock();

        if (matchKeyword('catch')) {
            handlers.push(parseCatchClause());
        }

        if (matchKeyword('finally')) {
            lex();
            finalizer = parseBlock();
        }

        if (handlers.length === 0 && !finalizer) {
            throwError({}, Messages.NoCatchOrFinally);
        }

        return delegate.createTryStatement(block, [], handlers, finalizer);
    }

    // 12.15 The debugger statement

    function parseDebuggerStatement() {
        expectKeyword('debugger');

        consumeSemicolon();

        return delegate.createDebuggerStatement();
    }

    // 12 Statements

    function parseStatement() {
        var type = lookahead.type,
            expr,
            labeledBody,
            key;

        if (type === Token.EOF) {
            throwUnexpected(lookahead);
        }

        if (type === Token.Punctuator) {
            switch (lookahead.value) {
            case ';':
                return parseEmptyStatement();
            case '{':
                return parseBlock();
            case '(':
                return parseExpressionStatement();
            default:
                break;
            }
        }

        if (type === Token.Keyword) {
            switch (lookahead.value) {
            case 'break':
                return parseBreakStatement();
            case 'continue':
                return parseContinueStatement();
            case 'debugger':
                return parseDebuggerStatement();
            case 'do':
                return parseDoWhileStatement();
            case 'for':
                return parseForStatement();
            case 'function':
                return parseFunctionDeclaration();
            case 'class':
                return parseClassDeclaration();
            case 'if':
                return parseIfStatement();
            case 'return':
                return parseReturnStatement();
            case 'switch':
                return parseSwitchStatement();
            case 'throw':
                return parseThrowStatement();
            case 'try':
                return parseTryStatement();
            case 'var':
                return parseVariableStatement();
            case 'while':
                return parseWhileStatement();
            case 'with':
                return parseWithStatement();
            default:
                break;
            }
        }

        expr = parseExpression();

        // 12.12 Labelled Statements
        if ((expr.type === Syntax.Identifier) && match(':')) {
            lex();

            key = '$' + expr.name;
            if (Object.prototype.hasOwnProperty.call(state.labelSet, key)) {
                throwError({}, Messages.Redeclaration, 'Label', expr.name);
            }

            state.labelSet[key] = true;
            labeledBody = parseStatement();
            delete state.labelSet[key];
            return delegate.createLabeledStatement(expr, labeledBody);
        }

        consumeSemicolon();

        return delegate.createExpressionStatement(expr);
    }

    // 13 Function Definition

    function parseConciseBody() {
        if (match('{')) {
            return parseFunctionSourceElements();
        }
        return parseAssignmentExpression();
    }

    function parseFunctionSourceElements() {
        var sourceElement, sourceElements = [], token, directive, firstRestricted,
            oldLabelSet, oldInIteration, oldInSwitch, oldInFunctionBody, oldParenthesizedCount;

        expect('{');

        while (index < length) {
            if (lookahead.type !== Token.StringLiteral) {
                break;
            }
            token = lookahead;

            sourceElement = parseSourceElement();
            sourceElements.push(sourceElement);
            if (sourceElement.expression.type !== Syntax.Literal) {
                // this is not directive
                break;
            }
            directive = source.slice(token.range[0] + 1, token.range[1] - 1);
            if (directive === 'use strict') {
                strict = true;
                if (firstRestricted) {
                    throwErrorTolerant(firstRestricted, Messages.StrictOctalLiteral);
                }
            } else {
                if (!firstRestricted && token.octal) {
                    firstRestricted = token;
                }
            }
        }

        oldLabelSet = state.labelSet;
        oldInIteration = state.inIteration;
        oldInSwitch = state.inSwitch;
        oldInFunctionBody = state.inFunctionBody;
        oldParenthesizedCount = state.parenthesizedCount;

        state.labelSet = {};
        state.inIteration = false;
        state.inSwitch = false;
        state.inFunctionBody = true;
        state.parenthesizedCount = 0;

        while (index < length) {
            if (match('}')) {
                break;
            }
            sourceElement = parseSourceElement();
            if (typeof sourceElement === 'undefined') {
                break;
            }
            sourceElements.push(sourceElement);
        }

        expect('}');

        state.labelSet = oldLabelSet;
        state.inIteration = oldInIteration;
        state.inSwitch = oldInSwitch;
        state.inFunctionBody = oldInFunctionBody;
        state.parenthesizedCount = oldParenthesizedCount;

        return delegate.createBlockStatement(sourceElements);
    }

    function validateParam(options, param, name) {
        var key = '$' + name;
        if (strict) {
            if (isRestrictedWord(name)) {
                options.stricted = param;
                options.message = Messages.StrictParamName;
            }
            if (Object.prototype.hasOwnProperty.call(options.paramSet, key)) {
                options.stricted = param;
                options.message = Messages.StrictParamDupe;
            }
        } else if (!options.firstRestricted) {
            if (isRestrictedWord(name)) {
                options.firstRestricted = param;
                options.message = Messages.StrictParamName;
            } else if (isStrictModeReservedWord(name)) {
                options.firstRestricted = param;
                options.message = Messages.StrictReservedWord;
            } else if (Object.prototype.hasOwnProperty.call(options.paramSet, key)) {
                options.firstRestricted = param;
                options.message = Messages.StrictParamDupe;
            }
        }
        options.paramSet[key] = true;
    }

    function parseParam(options) {
        var token, rest, param;

        token = lookahead;
        if (token.value === '...') {
            token = lex();
            rest = true;
        }

        if (match('[')) {
            param = parseArrayInitialiser();
            reinterpretAsDestructuredParameter(options, param);
        } else if (match('{')) {
            if (rest) {
                throwError({}, Messages.ObjectPatternAsRestParameter);
            }
            param = parseObjectInitialiser();
            reinterpretAsDestructuredParameter(options, param);
        } else {
            param = parseVariableIdentifier();
            validateParam(options, token, token.value);
        }

        if (rest) {
            if (!match(')')) {
                throwError({}, Messages.ParameterAfterRestParameter);
            }
            options.rest = param;
            return false;
        }

        options.params.push(param);
        return !match(')');
    }

    function parseParams(firstRestricted) {
        var options;

        options = {
            params: [],
            rest: null,
            firstRestricted: firstRestricted
        };

        expect('(');

        if (!match(')')) {
            options.paramSet = {};
            while (index < length) {
                if (!parseParam(options)) {
                    break;
                }
                expect(',');
            }
        }

        expect(')');

        return options;
    }

    function parseFunctionDeclaration() {
        var id, body, token, tmp, firstRestricted, message, previousStrict, previousYieldAllowed, generator, expression;

        expectKeyword('function');

        generator = false;
        if (match('*')) {
            lex();
            generator = true;
        }

        token = lookahead;

        id = parseVariableIdentifier();
        if (strict) {
            if (isRestrictedWord(token.value)) {
                throwErrorTolerant(token, Messages.StrictFunctionName);
            }
        } else {
            if (isRestrictedWord(token.value)) {
                firstRestricted = token;
                message = Messages.StrictFunctionName;
            } else if (isStrictModeReservedWord(token.value)) {
                firstRestricted = token;
                message = Messages.StrictReservedWord;
            }
        }

        tmp = parseParams(firstRestricted);
        firstRestricted = tmp.firstRestricted;
        if (tmp.message) {
            message = tmp.message;
        }

        previousStrict = strict;
        previousYieldAllowed = state.yieldAllowed;
        state.yieldAllowed = generator;

        // here we redo some work in order to set 'expression'
        expression = !match('{');
        body = parseConciseBody();

        if (strict && firstRestricted) {
            throwError(firstRestricted, message);
        }
        if (strict && tmp.stricted) {
            throwErrorTolerant(tmp.stricted, message);
        }
        if (state.yieldAllowed && !state.yieldFound) {
            throwError({}, Messages.NoYieldInGenerator);
        }
        strict = previousStrict;
        state.yieldAllowed = previousYieldAllowed;

        return delegate.createFunctionDeclaration(id, tmp.params, [], body, tmp.rest, generator, expression);
    }

    function parseFunctionExpression() {
        var token, id = null, firstRestricted, message, tmp, body, previousStrict, previousYieldAllowed, generator, expression;

        expectKeyword('function');

        generator = false;

        if (match('*')) {
            lex();
            generator = true;
        }

        if (!match('(')) {
            token = lookahead;
            id = parseVariableIdentifier();
            if (strict) {
                if (isRestrictedWord(token.value)) {
                    throwErrorTolerant(token, Messages.StrictFunctionName);
                }
            } else {
                if (isRestrictedWord(token.value)) {
                    firstRestricted = token;
                    message = Messages.StrictFunctionName;
                } else if (isStrictModeReservedWord(token.value)) {
                    firstRestricted = token;
                    message = Messages.StrictReservedWord;
                }
            }
        }

        tmp = parseParams(firstRestricted);
        firstRestricted = tmp.firstRestricted;
        if (tmp.message) {
            message = tmp.message;
        }

        previousStrict = strict;
        previousYieldAllowed = state.yieldAllowed;
        state.yieldAllowed = generator;

        // here we redo some work in order to set 'expression'
        expression = !match('{');
        body = parseConciseBody();

        if (strict && firstRestricted) {
            throwError(firstRestricted, message);
        }
        if (strict && tmp.stricted) {
            throwErrorTolerant(tmp.stricted, message);
        }
        if (state.yieldAllowed && !state.yieldFound) {
            throwError({}, Messages.NoYieldInGenerator);
        }
        strict = previousStrict;
        state.yieldAllowed = previousYieldAllowed;

        return delegate.createFunctionExpression(id, tmp.params, [], body, tmp.rest, generator, expression);
    }

    function parseYieldExpression() {
        var delegateFlag, expr, previousYieldAllowed;

        expectKeyword('yield');

        if (!state.yieldAllowed) {
            throwErrorTolerant({}, Messages.IllegalYield);
        }

        delegateFlag = false;
        if (match('*')) {
            lex();
            delegateFlag = true;
        }

        // It is a Syntax Error if any AssignmentExpression Contains YieldExpression.
        previousYieldAllowed = state.yieldAllowed;
        state.yieldAllowed = false;
        expr = parseAssignmentExpression();
        state.yieldAllowed = previousYieldAllowed;
        state.yieldFound = true;

        return delegate.createYieldExpression(expr, delegateFlag);
    }

    // 14 Classes

    function parseMethodDefinition(existingPropNames) {
        var token, key, param, propType, isValidDuplicateProp = false;

        if (strict ? matchKeyword('static') : matchContextualKeyword('static')) {
            propType = ClassPropertyType.static;
            lex();
        } else {
            propType = ClassPropertyType.prototype;
        }

        if (match('*')) {
            lex();
            return delegate.createMethodDefinition(
                propType,
                '',
                parseObjectPropertyKey(),
                parsePropertyMethodFunction({ generator: true })
            );
        }

        token = lookahead;
        key = parseObjectPropertyKey();

        if (token.value === 'get' && !match('(')) {
            key = parseObjectPropertyKey();

            // It is a syntax error if any other properties have a name
            // duplicating this one unless they are a setter
            if (existingPropNames[propType].hasOwnProperty(key.name)) {
                isValidDuplicateProp =
                    // There isn't already a getter for this prop
                    existingPropNames[propType][key.name].get === undefined
                    // There isn't already a data prop by this name
                    && existingPropNames[propType][key.name].data === undefined
                    // The only existing prop by this name is a setter
                    && existingPropNames[propType][key.name].set !== undefined;
                if (!isValidDuplicateProp) {
                    throwError(key, Messages.IllegalDuplicateClassProperty);
                }
            } else {
                existingPropNames[propType][key.name] = {};
            }
            existingPropNames[propType][key.name].get = true;

            expect('(');
            expect(')');
            return delegate.createMethodDefinition(
                propType,
                'get',
                key,
                parsePropertyFunction({ generator: false })
            );
        }
        if (token.value === 'set' && !match('(')) {
            key = parseObjectPropertyKey();

            // It is a syntax error if any other properties have a name
            // duplicating this one unless they are a getter
            if (existingPropNames[propType].hasOwnProperty(key.name)) {
                isValidDuplicateProp =
                    // There isn't already a setter for this prop
                    existingPropNames[propType][key.name].set === undefined
                    // There isn't already a data prop by this name
                    && existingPropNames[propType][key.name].data === undefined
                    // The only existing prop by this name is a getter
                    && existingPropNames[propType][key.name].get !== undefined;
                if (!isValidDuplicateProp) {
                    throwError(key, Messages.IllegalDuplicateClassProperty);
                }
            } else {
                existingPropNames[propType][key.name] = {};
            }
            existingPropNames[propType][key.name].set = true;

            expect('(');
            token = lookahead;
            param = [ parseVariableIdentifier() ];
            expect(')');
            return delegate.createMethodDefinition(
                propType,
                'set',
                key,
                parsePropertyFunction({ params: param, generator: false, name: token })
            );
        }

        // It is a syntax error if any other properties have the same name as a
        // non-getter, non-setter method
        if (existingPropNames[propType].hasOwnProperty(key.name)) {
            throwError(key, Messages.IllegalDuplicateClassProperty);
        } else {
            existingPropNames[propType][key.name] = {};
        }
        existingPropNames[propType][key.name].data = true;

        return delegate.createMethodDefinition(
            propType,
            '',
            key,
            parsePropertyMethodFunction({ generator: false })
        );
    }

    function parseClassElement(existingProps) {
        if (match(';')) {
            lex();
            return;
        }
        return parseMethodDefinition(existingProps);
    }

    function parseClassBody() {
        var classElement, classElements = [], existingProps = {};

        existingProps[ClassPropertyType.static] = {};
        existingProps[ClassPropertyType.prototype] = {};

        expect('{');

        while (index < length) {
            if (match('}')) {
                break;
            }
            classElement = parseClassElement(existingProps);

            if (typeof classElement !== 'undefined') {
                classElements.push(classElement);
            }
        }

        expect('}');

        return delegate.createClassBody(classElements);
    }

    function parseClassExpression() {
        var id, previousYieldAllowed, superClass = null;

        expectKeyword('class');

        if (!matchKeyword('extends') && !match('{')) {
            id = parseVariableIdentifier();
        }

        if (matchKeyword('extends')) {
            expectKeyword('extends');
            previousYieldAllowed = state.yieldAllowed;
            state.yieldAllowed = false;
            superClass = parseAssignmentExpression();
            state.yieldAllowed = previousYieldAllowed;
        }

        return delegate.createClassExpression(id, superClass, parseClassBody());
    }

    function parseClassDeclaration() {
        var token, id, previousYieldAllowed, superClass = null;

        expectKeyword('class');

        token = lookahead;
        id = parseVariableIdentifier();

        if (matchKeyword('extends')) {
            expectKeyword('extends');
            previousYieldAllowed = state.yieldAllowed;
            state.yieldAllowed = false;
            superClass = parseAssignmentExpression();
            state.yieldAllowed = previousYieldAllowed;
        }

        return delegate.createClassDeclaration(id, superClass, parseClassBody());
    }

    // 15 Program

    function parseSourceElement() {
        if (lookahead.type === Token.Keyword) {
            switch (lookahead.value) {
            case 'const':
            case 'let':
                return parseConstLetDeclaration(lookahead.value);
            case 'function':
                return parseFunctionDeclaration();
            default:
                return parseStatement();
            }
        }

        if (lookahead.type !== Token.EOF) {
            return parseStatement();
        }
    }

    function parseProgramElement() {
        var lineNumber, token;

        if (lookahead.type === Token.Keyword) {
            switch (lookahead.value) {
            case 'export':
                return parseExportDeclaration();
            case 'import':
                return parseImportDeclaration();
            }
        }

        if (lookahead.value === 'module' && lookahead.type === Token.Identifier) {
            lineNumber = lookahead.lineNumber;
            token = lookahead2();
            if (token.type === Token.Identifier && token.lineNumber === lineNumber) {
                return parseModuleDeclaration();
            }
        }

        return parseSourceElement();
    }

    function parseProgramElements() {
        var sourceElement, sourceElements = [], token, directive, firstRestricted;

        while (index < length) {
            token = lookahead;
            if (token.type !== Token.StringLiteral) {
                break;
            }

            sourceElement = parseProgramElement();
            sourceElements.push(sourceElement);
            if (sourceElement.expression.type !== Syntax.Literal) {
                // this is not directive
                break;
            }
            directive = source.slice(token.range[0] + 1, token.range[1] - 1);
            if (directive === 'use strict') {
                strict = true;
                if (firstRestricted) {
                    throwErrorTolerant(firstRestricted, Messages.StrictOctalLiteral);
                }
            } else {
                if (!firstRestricted && token.octal) {
                    firstRestricted = token;
                }
            }
        }

        while (index < length) {
            sourceElement = parseProgramElement();
            if (typeof sourceElement === 'undefined') {
                break;
            }
            sourceElements.push(sourceElement);
        }
        return sourceElements;
    }

    function parseModuleElement() {
        return parseProgramElement();
    }

    function parseModuleElements() {
        var list = [],
            statement;

        while (index < length) {
            if (match('}')) {
                break;
            }
            statement = parseModuleElement();
            if (typeof statement === 'undefined') {
                break;
            }
            list.push(statement);
        }

        return list;
    }

    function parseModuleBlock() {
        var block;

        expect('{');

        block = parseModuleElements();

        expect('}');

        return delegate.createBlockStatement(block);
    }

    function parseProgram() {
        var body;
        strict = false;
        peek();
        body = parseProgramElements();
        return delegate.createProgram(body);
    }

    // The following functions are needed only when the option to preserve
    // the comments is active.

    function addComment(type, value, start, end, loc) {
        assert(typeof start === 'number', 'Comment must have valid position');

        // Because the way the actual token is scanned, often the comments
        // (if any) are skipped twice during the lexical analysis.
        // Thus, we need to skip adding a comment if the comment array already
        // handled it.
        if (extra.comments.length > 0) {
            if (extra.comments[extra.comments.length - 1].range[1] > start) {
                return;
            }
        }

        extra.comments.push({
            type: type,
            value: value,
            range: [start, end],
            loc: loc
        });
    }

    function scanComment() {
        var comment, ch, loc, start, blockComment, lineComment;

        comment = '';
        blockComment = false;
        lineComment = false;

        while (index < length) {
            ch = source[index];

            if (lineComment) {
                ch = source[index++];
                if (isLineTerminator(ch.charCodeAt(0))) {
                    loc.end = {
                        line: lineNumber,
                        column: index - lineStart - 1
                    };
                    lineComment = false;
                    addComment('Line', comment, start, index - 1, loc);
                    if (ch === '\r' && source[index] === '\n') {
                        ++index;
                    }
                    ++lineNumber;
                    lineStart = index;
                    comment = '';
                } else if (index >= length) {
                    lineComment = false;
                    comment += ch;
                    loc.end = {
                        line: lineNumber,
                        column: length - lineStart
                    };
                    addComment('Line', comment, start, length, loc);
                } else {
                    comment += ch;
                }
            } else if (blockComment) {
                if (isLineTerminator(ch.charCodeAt(0))) {
                    if (ch === '\r' && source[index + 1] === '\n') {
                        ++index;
                        comment += '\r\n';
                    } else {
                        comment += ch;
                    }
                    ++lineNumber;
                    ++index;
                    lineStart = index;
                    if (index >= length) {
                        throwError({}, Messages.UnexpectedToken, 'ILLEGAL');
                    }
                } else {
                    ch = source[index++];
                    if (index >= length) {
                        throwError({}, Messages.UnexpectedToken, 'ILLEGAL');
                    }
                    comment += ch;
                    if (ch === '*') {
                        ch = source[index];
                        if (ch === '/') {
                            comment = comment.substr(0, comment.length - 1);
                            blockComment = false;
                            ++index;
                            loc.end = {
                                line: lineNumber,
                                column: index - lineStart
                            };
                            addComment('Block', comment, start, index, loc);
                            comment = '';
                        }
                    }
                }
            } else if (ch === '/') {
                ch = source[index + 1];
                if (ch === '/') {
                    loc = {
                        start: {
                            line: lineNumber,
                            column: index - lineStart
                        }
                    };
                    start = index;
                    index += 2;
                    lineComment = true;
                    if (index >= length) {
                        loc.end = {
                            line: lineNumber,
                            column: index - lineStart
                        };
                        lineComment = false;
                        addComment('Line', comment, start, index, loc);
                    }
                } else if (ch === '*') {
                    start = index;
                    index += 2;
                    blockComment = true;
                    loc = {
                        start: {
                            line: lineNumber,
                            column: index - lineStart - 2
                        }
                    };
                    if (index >= length) {
                        throwError({}, Messages.UnexpectedToken, 'ILLEGAL');
                    }
                } else {
                    break;
                }
            } else if (isWhiteSpace(ch.charCodeAt(0))) {
                ++index;
            } else if (isLineTerminator(ch.charCodeAt(0))) {
                ++index;
                if (ch ===  '\r' && source[index] === '\n') {
                    ++index;
                }
                ++lineNumber;
                lineStart = index;
            } else {
                break;
            }
        }
    }

    function filterCommentLocation() {
        var i, entry, comment, comments = [];

        for (i = 0; i < extra.comments.length; ++i) {
            entry = extra.comments[i];
            comment = {
                type: entry.type,
                value: entry.value
            };
            if (extra.range) {
                comment.range = entry.range;
            }
            if (extra.loc) {
                comment.loc = entry.loc;
            }
            comments.push(comment);
        }

        extra.comments = comments;
    }

    // 16 XJS

    XHTMLEntities = {
        quot: '\u0022',
        amp: '&',
        apos: "\u0027",
        lt: "<",
        gt: ">",
        nbsp: "\u00A0",
        iexcl: "\u00A1",
        cent: "\u00A2",
        pound: "\u00A3",
        curren: "\u00A4",
        yen: "\u00A5",
        brvbar: "\u00A6",
        sect: "\u00A7",
        uml: "\u00A8",
        copy: "\u00A9",
        ordf: "\u00AA",
        laquo: "\u00AB",
        not: "\u00AC",
        shy: "\u00AD",
        reg: "\u00AE",
        macr: "\u00AF",
        deg: "\u00B0",
        plusmn: "\u00B1",
        sup2: "\u00B2",
        sup3: "\u00B3",
        acute: "\u00B4",
        micro: "\u00B5",
        para: "\u00B6",
        middot: "\u00B7",
        cedil: "\u00B8",
        sup1: "\u00B9",
        ordm: "\u00BA",
        raquo: "\u00BB",
        frac14: "\u00BC",
        frac12: "\u00BD",
        frac34: "\u00BE",
        iquest: "\u00BF",
        Agrave: "\u00C0",
        Aacute: "\u00C1",
        Acirc: "\u00C2",
        Atilde: "\u00C3",
        Auml: "\u00C4",
        Aring: "\u00C5",
        AElig: "\u00C6",
        Ccedil: "\u00C7",
        Egrave: "\u00C8",
        Eacute: "\u00C9",
        Ecirc: "\u00CA",
        Euml: "\u00CB",
        Igrave: "\u00CC",
        Iacute: "\u00CD",
        Icirc: "\u00CE",
        Iuml: "\u00CF",
        ETH: "\u00D0",
        Ntilde: "\u00D1",
        Ograve: "\u00D2",
        Oacute: "\u00D3",
        Ocirc: "\u00D4",
        Otilde: "\u00D5",
        Ouml: "\u00D6",
        times: "\u00D7",
        Oslash: "\u00D8",
        Ugrave: "\u00D9",
        Uacute: "\u00DA",
        Ucirc: "\u00DB",
        Uuml: "\u00DC",
        Yacute: "\u00DD",
        THORN: "\u00DE",
        szlig: "\u00DF",
        agrave: "\u00E0",
        aacute: "\u00E1",
        acirc: "\u00E2",
        atilde: "\u00E3",
        auml: "\u00E4",
        aring: "\u00E5",
        aelig: "\u00E6",
        ccedil: "\u00E7",
        egrave: "\u00E8",
        eacute: "\u00E9",
        ecirc: "\u00EA",
        euml: "\u00EB",
        igrave: "\u00EC",
        iacute: "\u00ED",
        icirc: "\u00EE",
        iuml: "\u00EF",
        eth: "\u00F0",
        ntilde: "\u00F1",
        ograve: "\u00F2",
        oacute: "\u00F3",
        ocirc: "\u00F4",
        otilde: "\u00F5",
        ouml: "\u00F6",
        divide: "\u00F7",
        oslash: "\u00F8",
        ugrave: "\u00F9",
        uacute: "\u00FA",
        ucirc: "\u00FB",
        uuml: "\u00FC",
        yacute: "\u00FD",
        thorn: "\u00FE",
        yuml: "\u00FF",
        OElig: "\u0152",
        oelig: "\u0153",
        Scaron: "\u0160",
        scaron: "\u0161",
        Yuml: "\u0178",
        fnof: "\u0192",
        circ: "\u02C6",
        tilde: "\u02DC",
        Alpha: "\u0391",
        Beta: "\u0392",
        Gamma: "\u0393",
        Delta: "\u0394",
        Epsilon: "\u0395",
        Zeta: "\u0396",
        Eta: "\u0397",
        Theta: "\u0398",
        Iota: "\u0399",
        Kappa: "\u039A",
        Lambda: "\u039B",
        Mu: "\u039C",
        Nu: "\u039D",
        Xi: "\u039E",
        Omicron: "\u039F",
        Pi: "\u03A0",
        Rho: "\u03A1",
        Sigma: "\u03A3",
        Tau: "\u03A4",
        Upsilon: "\u03A5",
        Phi: "\u03A6",
        Chi: "\u03A7",
        Psi: "\u03A8",
        Omega: "\u03A9",
        alpha: "\u03B1",
        beta: "\u03B2",
        gamma: "\u03B3",
        delta: "\u03B4",
        epsilon: "\u03B5",
        zeta: "\u03B6",
        eta: "\u03B7",
        theta: "\u03B8",
        iota: "\u03B9",
        kappa: "\u03BA",
        lambda: "\u03BB",
        mu: "\u03BC",
        nu: "\u03BD",
        xi: "\u03BE",
        omicron: "\u03BF",
        pi: "\u03C0",
        rho: "\u03C1",
        sigmaf: "\u03C2",
        sigma: "\u03C3",
        tau: "\u03C4",
        upsilon: "\u03C5",
        phi: "\u03C6",
        chi: "\u03C7",
        psi: "\u03C8",
        omega: "\u03C9",
        thetasym: "\u03D1",
        upsih: "\u03D2",
        piv: "\u03D6",
        ensp: "\u2002",
        emsp: "\u2003",
        thinsp: "\u2009",
        zwnj: "\u200C",
        zwj: "\u200D",
        lrm: "\u200E",
        rlm: "\u200F",
        ndash: "\u2013",
        mdash: "\u2014",
        lsquo: "\u2018",
        rsquo: "\u2019",
        sbquo: "\u201A",
        ldquo: "\u201C",
        rdquo: "\u201D",
        bdquo: "\u201E",
        dagger: "\u2020",
        Dagger: "\u2021",
        bull: "\u2022",
        hellip: "\u2026",
        permil: "\u2030",
        prime: "\u2032",
        Prime: "\u2033",
        lsaquo: "\u2039",
        rsaquo: "\u203A",
        oline: "\u203E",
        frasl: "\u2044",
        euro: "\u20AC",
        image: "\u2111",
        weierp: "\u2118",
        real: "\u211C",
        trade: "\u2122",
        alefsym: "\u2135",
        larr: "\u2190",
        uarr: "\u2191",
        rarr: "\u2192",
        darr: "\u2193",
        harr: "\u2194",
        crarr: "\u21B5",
        lArr: "\u21D0",
        uArr: "\u21D1",
        rArr: "\u21D2",
        dArr: "\u21D3",
        hArr: "\u21D4",
        forall: "\u2200",
        part: "\u2202",
        exist: "\u2203",
        empty: "\u2205",
        nabla: "\u2207",
        isin: "\u2208",
        notin: "\u2209",
        ni: "\u220B",
        prod: "\u220F",
        sum: "\u2211",
        minus: "\u2212",
        lowast: "\u2217",
        radic: "\u221A",
        prop: "\u221D",
        infin: "\u221E",
        ang: "\u2220",
        and: "\u2227",
        or: "\u2228",
        cap: "\u2229",
        cup: "\u222A",
        "int": "\u222B",
        there4: "\u2234",
        sim: "\u223C",
        cong: "\u2245",
        asymp: "\u2248",
        ne: "\u2260",
        equiv: "\u2261",
        le: "\u2264",
        ge: "\u2265",
        sub: "\u2282",
        sup: "\u2283",
        nsub: "\u2284",
        sube: "\u2286",
        supe: "\u2287",
        oplus: "\u2295",
        otimes: "\u2297",
        perp: "\u22A5",
        sdot: "\u22C5",
        lceil: "\u2308",
        rceil: "\u2309",
        lfloor: "\u230A",
        rfloor: "\u230B",
        lang: "\u2329",
        rang: "\u232A",
        loz: "\u25CA",
        spades: "\u2660",
        clubs: "\u2663",
        hearts: "\u2665",
        diams: "\u2666"
    };

    function isXJSIdentifierStart(ch) {
        // exclude backslash (\)
        return (ch !== 92) && isIdentifierStart(ch);
    }

    function isXJSIdentifierPart(ch) {
        // exclude backslash (\) and add hyphen (-)
        return (ch !== 92) && (ch === 45 || isIdentifierPart(ch));
    }

    function scanXJSIdentifier() {
        var ch, start, id = '', namespace;

        start = index;
        while (index < length) {
            ch = source.charCodeAt(index);
            if (!isXJSIdentifierPart(ch)) {
                break;
            }
            id += source[index++];
        }

        if (ch === 58) { // :
            ++index;
            namespace = id;
            id = '';

            while (index < length) {
                ch = source.charCodeAt(index);
                if (!isXJSIdentifierPart(ch)) {
                    break;
                }
                id += source[index++];
            }
        }

        if (!id) {
            throwError({}, Messages.InvalidXJSTagName);
        }

        return {
            type: Token.XJSIdentifier,
            value: id,
            namespace: namespace,
            lineNumber: lineNumber,
            lineStart: lineStart,
            range: [start, index]
        };
    }

    function scanXJSEntity() {
        var ch, str = '', count = 0, entity;
        ch = source[index];
        assert(ch === '&', 'Entity must start with an ampersand');
        index++;
        while (index < length && count++ < 10) {
            ch = source[index++];
            if (ch === ';') {
                break;
            }
            str += ch;
        }

        if (str[0] === '#' && str[1] === 'x') {
            entity = String.fromCharCode(parseInt(str.substr(2), 16));
        } else if (str[0] === '#') {
            entity = String.fromCharCode(parseInt(str.substr(1), 10));
        } else {
            entity = XHTMLEntities[str];
        }
        return entity;
    }

    function scanXJSText(stopChars) {
        var ch, str = '', start;
        start = index;
        while (index < length) {
            ch = source[index];
            if (stopChars.indexOf(ch) !== -1) {
                break;
            }
            if (ch === '&') {
                str += scanXJSEntity();
            } else {
                ch = source[index++];
                if (isLineTerminator(ch.charCodeAt(0))) {
                    ++lineNumber;
                }
                str += ch;
            }
        }
        return {
            type: Token.XJSText,
            value: str,
            lineNumber: lineNumber,
            lineStart: lineStart,
            range: [start, index]
        };
    }

    function scanXJSStringLiteral() {
        var innerToken, quote, start;

        quote = source[index];
        assert((quote === '\'' || quote === '"'),
            'String literal must starts with a quote');

        start = index;
        ++index;

        innerToken = scanXJSText([quote]);

        if (quote !== source[index]) {
            throwError({}, Messages.UnexpectedToken, 'ILLEGAL');
        }

        ++index;

        innerToken.range = [start, index];

        return innerToken;
    }

    /**
     * Between XJS opening and closing tags (e.g. <foo>HERE</foo>), anything that
     * is not another XJS tag and is not an expression wrapped by {} is text.
     */
    function advanceXJSChild() {
        var ch = source.charCodeAt(index);

        // { (123) and < (60)
        if (ch !== 123 && ch !== 60) {
            return scanXJSText(['<', '{']);
        }

        return scanPunctuator();
    }

    function parseXJSIdentifier() {
        var token;

        if (lookahead.type !== Token.XJSIdentifier) {
            throwError({}, Messages.InvalidXJSTagName);
        }

        token = lex();
        return delegate.createXJSIdentifier(token.value, token.namespace);
    }

    function parseXJSAttributeValue() {
        var value;
        if (lookahead.value === '{') {
            value = parseXJSExpression();
        } else if (lookahead.type === Token.XJSText) {
            value = delegate.createLiteral(lex());
        } else {
            throwError({}, Messages.InvalidXJSAttributeValue);
        }
        return value;
    }

    function parseXJSExpression() {
        var value, origInXJSChild, origInXJSTag;

        origInXJSChild = state.inXJSChild;
        origInXJSTag = state.inXJSTag;
        state.inXJSChild = false;
        state.inXJSTag = false;

        expect('{');

        value = parseExpression();

        state.inXJSChild = origInXJSChild;
        state.inXJSTag = origInXJSTag;

        expect('}');

        return delegate.createXJSExpression(value);
    }

    function parseXJSAttribute() {
        var token, name, value;

        name = parseXJSIdentifier();

        // HTML empty attribute
        if (match('=')) {
            lex();
            return delegate.createXJSAttribute(name, parseXJSAttributeValue());
        }

        return delegate.createXJSAttribute(name);
    }

    function parseXJSChild() {
        var token;
        if (lookahead.value === '{') {
            token = parseXJSExpression();
        } else if (lookahead.type === Token.XJSText) {
            token = delegate.createLiteral(lex());
        } else {
            state.inXJSChild = false;
            token = parseXJSElement();
            state.inXJSChild = true;
        }
        return token;
    }

    function parseXJSClosingElement() {
        var name, origInXJSTag;
        origInXJSTag = state.inXJSTag;
        state.inXJSTag = true;
        state.inXJSChild = false;
        expect('<');
        expect('/');
        name = parseXJSIdentifier();
        state.inXJSTag = origInXJSTag;
        expect('>');
        return delegate.createXJSClosingElement(name);
    }

    function parseXJSOpeningElement() {
        var name, attribute, attributes = [], selfClosing = false, origInXJSTag;

        origInXJSTag = state.inXJSTag;
        state.inXJSTag = true;

        expect('<');

        name = parseXJSIdentifier();

        while (index < length &&
                lookahead.value !== '/' &&
                lookahead.value !== '>') {
            attributes.push(parseXJSAttribute());
        }

        state.inXJSTag = origInXJSTag;

        if (lookahead.value === '/') {
            expect('/');
            expect('>');
            selfClosing = true;
        } else {
            state.inXJSChild = true;
            expect('>');
        }
        return delegate.createXJSOpeningElement(name, attributes, selfClosing);
    }

    function parseXJSElement() {
        var openingElement, closingElement, children = [], origInXJSChild;

        openingElement = parseXJSOpeningElement();

        if (!openingElement.selfClosing) {
            origInXJSChild = state.inXJSChild;
            while (index < length) {
                state.inXJSChild = false; // </ should not be considered in the child
                if (lookahead.value === '<' && lookahead2().value === '/') {
                    break;
                }
                state.inXJSChild = true;
                peek(); // reset lookahead token
                children.push(parseXJSChild());
            }
            state.inXJSChild = origInXJSChild;
            closingElement = parseXJSClosingElement();
            if (closingElement.name.namespace !== openingElement.name.namespace || closingElement.name.name !== openingElement.name.name) {
                throwError({}, Messages.ExpectedXJSClosingTag, openingElement.name.namespace ? openingElement.name.namespace + ':' + openingElement.name.name : openingElement.name.name);
            }
        }

        return delegate.createXJSElement(openingElement, closingElement, children);
    }

    function collectToken() {
        var start, loc, token, range, value;

        skipComment();
        start = index;
        loc = {
            start: {
                line: lineNumber,
                column: index - lineStart
            }
        };

        token = extra.advance();
        loc.end = {
            line: lineNumber,
            column: index - lineStart
        };

        if (token.type !== Token.EOF) {
            range = [token.range[0], token.range[1]];
            value = source.slice(token.range[0], token.range[1]);
            extra.tokens.push({
                type: TokenName[token.type],
                value: value,
                range: range,
                loc: loc
            });
        }

        return token;
    }

    function collectRegex() {
        var pos, loc, regex, token;

        skipComment();

        pos = index;
        loc = {
            start: {
                line: lineNumber,
                column: index - lineStart
            }
        };

        regex = extra.scanRegExp();
        loc.end = {
            line: lineNumber,
            column: index - lineStart
        };

        if (!extra.tokenize) {
            // Pop the previous token, which is likely '/' or '/='
            if (extra.tokens.length > 0) {
                token = extra.tokens[extra.tokens.length - 1];
                if (token.range[0] === pos && token.type === 'Punctuator') {
                    if (token.value === '/' || token.value === '/=') {
                        extra.tokens.pop();
                    }
                }
            }

            extra.tokens.push({
                type: 'RegularExpression',
                value: regex.literal,
                range: [pos, index],
                loc: loc
            });
        }

        return regex;
    }

    function filterTokenLocation() {
        var i, entry, token, tokens = [];

        for (i = 0; i < extra.tokens.length; ++i) {
            entry = extra.tokens[i];
            token = {
                type: entry.type,
                value: entry.value
            };
            if (extra.range) {
                token.range = entry.range;
            }
            if (extra.loc) {
                token.loc = entry.loc;
            }
            tokens.push(token);
        }

        extra.tokens = tokens;
    }

    function createLocationMarker() {
        var marker = {};

        marker.range = [index, index];
        marker.loc = {
            start: {
                line: lineNumber,
                column: index - lineStart
            },
            end: {
                line: lineNumber,
                column: index - lineStart
            }
        };

        marker.end = function () {
            this.range[1] = index;
            this.loc.end.line = lineNumber;
            this.loc.end.column = index - lineStart;
        };

        marker.applyGroup = function (node) {
            if (extra.range) {
                node.groupRange = [this.range[0], this.range[1]];
            }
            if (extra.loc) {
                node.groupLoc = {
                    start: {
                        line: this.loc.start.line,
                        column: this.loc.start.column
                    },
                    end: {
                        line: this.loc.end.line,
                        column: this.loc.end.column
                    }
                };
                node = delegate.postProcess(node);
            }
        };

        marker.apply = function (node) {
            if (extra.range) {
                node.range = [this.range[0], this.range[1]];
            }
            if (extra.loc) {
                node.loc = {
                    start: {
                        line: this.loc.start.line,
                        column: this.loc.start.column
                    },
                    end: {
                        line: this.loc.end.line,
                        column: this.loc.end.column
                    }
                };
                node = delegate.postProcess(node);
            }
        };

        return marker;
    }

    function trackGroupExpression() {
        var marker, expr;

        skipComment();
        marker = createLocationMarker();
        expect('(');

        ++state.parenthesizedCount;

        state.allowArrowFunction = !state.allowArrowFunction;
        expr = parseExpression();
        state.allowArrowFunction = false;

        if (expr.type === 'ArrowFunctionExpression') {
            marker.end();
            marker.apply(expr);
        } else {
            expect(')');
            marker.end();
            marker.applyGroup(expr);
        }

        return expr;
    }

    function trackLeftHandSideExpression() {
        var marker, expr;

        skipComment();
        marker = createLocationMarker();

        expr = matchKeyword('new') ? parseNewExpression() : parsePrimaryExpression();

        while (match('.') || match('[') || lookahead.type === Token.Template) {
            if (match('[')) {
                expr = delegate.createMemberExpression('[', expr, parseComputedMember());
                marker.end();
                marker.apply(expr);
            } else if (match('.')) {
                expr = delegate.createMemberExpression('.', expr, parseNonComputedMember());
                marker.end();
                marker.apply(expr);
            } else {
                expr = delegate.createTaggedTemplateExpression(expr, parseTemplateLiteral());
                marker.end();
                marker.apply(expr);
            }
        }

        return expr;
    }

    function trackLeftHandSideExpressionAllowCall() {
        var marker, expr, args;

        skipComment();
        marker = createLocationMarker();

        expr = matchKeyword('new') ? parseNewExpression() : parsePrimaryExpression();

        while (match('.') || match('[') || match('(') || lookahead.type === Token.Template) {
            if (match('(')) {
                args = parseArguments();
                expr = delegate.createCallExpression(expr, args);
                marker.end();
                marker.apply(expr);
            } else if (match('[')) {
                expr = delegate.createMemberExpression('[', expr, parseComputedMember());
                marker.end();
                marker.apply(expr);
            } else if (match('.')) {
                expr = delegate.createMemberExpression('.', expr, parseNonComputedMember());
                marker.end();
                marker.apply(expr);
            } else {
                expr = delegate.createTaggedTemplateExpression(expr, parseTemplateLiteral());
                marker.end();
                marker.apply(expr);
            }
        }

        return expr;
    }

    function filterGroup(node) {
        var n, i, entry;

        n = (Object.prototype.toString.apply(node) === '[object Array]') ? [] : {};
        for (i in node) {
            if (node.hasOwnProperty(i) && i !== 'groupRange' && i !== 'groupLoc') {
                entry = node[i];
                if (entry === null || typeof entry !== 'object' || entry instanceof RegExp) {
                    n[i] = entry;
                } else {
                    n[i] = filterGroup(entry);
                }
            }
        }
        return n;
    }

    function wrapTrackingFunction(range, loc, preserveWhitespace) {

        return function (parseFunction) {

            function isBinary(node) {
                return node.type === Syntax.LogicalExpression ||
                    node.type === Syntax.BinaryExpression;
            }

            function visit(node) {
                var start, end;

                if (isBinary(node.left)) {
                    visit(node.left);
                }
                if (isBinary(node.right)) {
                    visit(node.right);
                }

                if (range) {
                    if (node.left.groupRange || node.right.groupRange) {
                        start = node.left.groupRange ? node.left.groupRange[0] : node.left.range[0];
                        end = node.right.groupRange ? node.right.groupRange[1] : node.right.range[1];
                        node.range = [start, end];
                    } else if (typeof node.range === 'undefined') {
                        start = node.left.range[0];
                        end = node.right.range[1];
                        node.range = [start, end];
                    }
                }
                if (loc) {
                    if (node.left.groupLoc || node.right.groupLoc) {
                        start = node.left.groupLoc ? node.left.groupLoc.start : node.left.loc.start;
                        end = node.right.groupLoc ? node.right.groupLoc.end : node.right.loc.end;
                        node.loc = {
                            start: start,
                            end: end
                        };
                        node = delegate.postProcess(node);
                    } else if (typeof node.loc === 'undefined') {
                        node.loc = {
                            start: node.left.loc.start,
                            end: node.right.loc.end
                        };
                        node = delegate.postProcess(node);
                    }
                }
            }

            return function () {
                var marker, node;

                if (!preserveWhitespace) {
                    skipComment();
                }

                marker = createLocationMarker();
                node = parseFunction.apply(null, arguments);
                marker.end();

                if (range && typeof node.range === 'undefined') {
                    marker.apply(node);
                }

                if (loc && typeof node.loc === 'undefined') {
                    marker.apply(node);
                }

                if (isBinary(node)) {
                    visit(node);
                }

                return node;
            };
        };
    }

    function patch() {

        var wrapTracking, wrapTrackingPreserveWhitespace;

        if (extra.comments) {
            extra.skipComment = skipComment;
            skipComment = scanComment;
        }

        if (extra.range || extra.loc) {

            extra.parseGroupExpression = parseGroupExpression;
            extra.parseLeftHandSideExpression = parseLeftHandSideExpression;
            extra.parseLeftHandSideExpressionAllowCall = parseLeftHandSideExpressionAllowCall;
            parseGroupExpression = trackGroupExpression;
            parseLeftHandSideExpression = trackLeftHandSideExpression;
            parseLeftHandSideExpressionAllowCall = trackLeftHandSideExpressionAllowCall;

            wrapTracking = wrapTrackingFunction(extra.range, extra.loc);
            wrapTrackingPreserveWhitespace =
                wrapTrackingFunction(extra.range, extra.loc, true);

            extra.parseAssignmentExpression = parseAssignmentExpression;
            extra.parseBinaryExpression = parseBinaryExpression;
            extra.parseBlock = parseBlock;
            extra.parseFunctionSourceElements = parseFunctionSourceElements;
            extra.parseCatchClause = parseCatchClause;
            extra.parseComputedMember = parseComputedMember;
            extra.parseConditionalExpression = parseConditionalExpression;
            extra.parseConstLetDeclaration = parseConstLetDeclaration;
            extra.parseExportDeclaration = parseExportDeclaration;
            extra.parseExportSpecifier = parseExportSpecifier;
            extra.parseExportSpecifierSetProperty = parseExportSpecifierSetProperty;
            extra.parseExpression = parseExpression;
            extra.parseForVariableDeclaration = parseForVariableDeclaration;
            extra.parseFunctionDeclaration = parseFunctionDeclaration;
            extra.parseFunctionExpression = parseFunctionExpression;
            extra.parseParam = parseParam;
            extra.parseGlob = parseGlob;
            extra.parseImportDeclaration = parseImportDeclaration;
            extra.parseImportSpecifier = parseImportSpecifier;
            extra.parseModuleDeclaration = parseModuleDeclaration;
            extra.parseModuleBlock = parseModuleBlock;
            extra.parseNewExpression = parseNewExpression;
            extra.parseNonComputedProperty = parseNonComputedProperty;
            extra.parseObjectProperty = parseObjectProperty;
            extra.parseObjectPropertyKey = parseObjectPropertyKey;
            extra.parseParam = parseParam;
            extra.parsePath = parsePath;
            extra.parsePostfixExpression = parsePostfixExpression;
            extra.parsePrimaryExpression = parsePrimaryExpression;
            extra.parseProgram = parseProgram;
            extra.parsePropertyFunction = parsePropertyFunction;
            extra.parseSpreadOrAssignmentExpression = parseSpreadOrAssignmentExpression;
            extra.parseTemplateElement = parseTemplateElement;
            extra.parseTemplateLiteral = parseTemplateLiteral;
            extra.parseStatement = parseStatement;
            extra.parseSwitchCase = parseSwitchCase;
            extra.parseUnaryExpression = parseUnaryExpression;
            extra.parseVariableDeclaration = parseVariableDeclaration;
            extra.parseVariableIdentifier = parseVariableIdentifier;
            extra.parseMethodDefinition = parseMethodDefinition;
            extra.parseClassDeclaration = parseClassDeclaration;
            extra.parseClassExpression = parseClassExpression;
            extra.parseClassBody = parseClassBody;
            extra.parseXJSIdentifier = parseXJSIdentifier;
            extra.parseXJSChild = parseXJSChild;
            extra.parseXJSAttribute = parseXJSAttribute;
            extra.parseXJSAttributeValue = parseXJSAttributeValue;
            extra.parseXJSExpression = parseXJSExpression;
            extra.parseXJSElement = parseXJSElement;
            extra.parseXJSClosingElement = parseXJSClosingElement;
            extra.parseXJSOpeningElement = parseXJSOpeningElement;

            parseAssignmentExpression = wrapTracking(extra.parseAssignmentExpression);
            parseBinaryExpression = wrapTracking(extra.parseBinaryExpression);
            parseBlock = wrapTracking(extra.parseBlock);
            parseFunctionSourceElements = wrapTracking(extra.parseFunctionSourceElements);
            parseCatchClause = wrapTracking(extra.parseCatchClause);
            parseComputedMember = wrapTracking(extra.parseComputedMember);
            parseConditionalExpression = wrapTracking(extra.parseConditionalExpression);
            parseConstLetDeclaration = wrapTracking(extra.parseConstLetDeclaration);
            parseExportDeclaration = wrapTracking(parseExportDeclaration);
            parseExportSpecifier = wrapTracking(parseExportSpecifier);
            parseExportSpecifierSetProperty = wrapTracking(parseExportSpecifierSetProperty);
            parseExpression = wrapTracking(extra.parseExpression);
            parseForVariableDeclaration = wrapTracking(extra.parseForVariableDeclaration);
            parseFunctionDeclaration = wrapTracking(extra.parseFunctionDeclaration);
            parseFunctionExpression = wrapTracking(extra.parseFunctionExpression);
            parseParam = wrapTracking(extra.parseParam);
            parseGlob = wrapTracking(extra.parseGlob);
            parseImportDeclaration = wrapTracking(extra.parseImportDeclaration);
            parseImportSpecifier = wrapTracking(extra.parseImportSpecifier);
            parseModuleDeclaration = wrapTracking(extra.parseModuleDeclaration);
            parseModuleBlock = wrapTracking(extra.parseModuleBlock);
            parseLeftHandSideExpression = wrapTracking(parseLeftHandSideExpression);
            parseNewExpression = wrapTracking(extra.parseNewExpression);
            parseNonComputedProperty = wrapTracking(extra.parseNonComputedProperty);
            parseObjectProperty = wrapTracking(extra.parseObjectProperty);
            parseObjectPropertyKey = wrapTracking(extra.parseObjectPropertyKey);
            parseParam = wrapTracking(extra.parseParam);
            parsePath = wrapTracking(extra.parsePath);
            parsePostfixExpression = wrapTracking(extra.parsePostfixExpression);
            parsePrimaryExpression = wrapTracking(extra.parsePrimaryExpression);
            parseProgram = wrapTracking(extra.parseProgram);
            parsePropertyFunction = wrapTracking(extra.parsePropertyFunction);
            parseTemplateElement = wrapTracking(extra.parseTemplateElement);
            parseTemplateLiteral = wrapTracking(extra.parseTemplateLiteral);
            parseSpreadOrAssignmentExpression = wrapTracking(extra.parseSpreadOrAssignmentExpression);
            parseStatement = wrapTracking(extra.parseStatement);
            parseSwitchCase = wrapTracking(extra.parseSwitchCase);
            parseUnaryExpression = wrapTracking(extra.parseUnaryExpression);
            parseVariableDeclaration = wrapTracking(extra.parseVariableDeclaration);
            parseVariableIdentifier = wrapTracking(extra.parseVariableIdentifier);
            parseMethodDefinition = wrapTracking(extra.parseMethodDefinition);
            parseClassDeclaration = wrapTracking(extra.parseClassDeclaration);
            parseClassExpression = wrapTracking(extra.parseClassExpression);
            parseClassBody = wrapTracking(extra.parseClassBody);
            parseXJSIdentifier = wrapTracking(extra.parseXJSIdentifier);
            parseXJSChild = wrapTrackingPreserveWhitespace(extra.parseXJSChild);
            parseXJSAttribute = wrapTracking(extra.parseXJSAttribute);
            parseXJSAttributeValue = wrapTracking(extra.parseXJSAttributeValue);
            parseXJSExpression = wrapTracking(extra.parseXJSExpression);
            parseXJSElement = wrapTracking(extra.parseXJSElement);
            parseXJSClosingElement = wrapTracking(extra.parseXJSClosingElement);
            parseXJSOpeningElement = wrapTracking(extra.parseXJSOpeningElement);
        }

        if (typeof extra.tokens !== 'undefined') {
            extra.advance = advance;
            extra.scanRegExp = scanRegExp;

            advance = collectToken;
            scanRegExp = collectRegex;
        }
    }

    function unpatch() {
        if (typeof extra.skipComment === 'function') {
            skipComment = extra.skipComment;
        }

        if (extra.range || extra.loc) {
            parseAssignmentExpression = extra.parseAssignmentExpression;
            parseBinaryExpression = extra.parseBinaryExpression;
            parseBlock = extra.parseBlock;
            parseFunctionSourceElements = extra.parseFunctionSourceElements;
            parseCatchClause = extra.parseCatchClause;
            parseComputedMember = extra.parseComputedMember;
            parseConditionalExpression = extra.parseConditionalExpression;
            parseConstLetDeclaration = extra.parseConstLetDeclaration;
            parseExportDeclaration = extra.parseExportDeclaration;
            parseExportSpecifier = extra.parseExportSpecifier;
            parseExportSpecifierSetProperty = extra.parseExportSpecifierSetProperty;
            parseExpression = extra.parseExpression;
            parseForVariableDeclaration = extra.parseForVariableDeclaration;
            parseFunctionDeclaration = extra.parseFunctionDeclaration;
            parseFunctionExpression = extra.parseFunctionExpression;
            parseParam = extra.parseParam;
            parseGlob = extra.parseGlob;
            parseImportDeclaration = extra.parseImportDeclaration;
            parseImportSpecifier = extra.parseImportSpecifier;
            parseGroupExpression = extra.parseGroupExpression;
            parseLeftHandSideExpression = extra.parseLeftHandSideExpression;
            parseLeftHandSideExpressionAllowCall = extra.parseLeftHandSideExpressionAllowCall;
            parseModuleDeclaration = extra.parseModuleDeclaration;
            parseModuleBlock = extra.parseModuleBlock;
            parseNewExpression = extra.parseNewExpression;
            parseNonComputedProperty = extra.parseNonComputedProperty;
            parseObjectProperty = extra.parseObjectProperty;
            parseObjectPropertyKey = extra.parseObjectPropertyKey;
            parsePath = extra.parsePath;
            parsePostfixExpression = extra.parsePostfixExpression;
            parsePrimaryExpression = extra.parsePrimaryExpression;
            parseProgram = extra.parseProgram;
            parsePropertyFunction = extra.parsePropertyFunction;
            parseTemplateElement = extra.parseTemplateElement;
            parseTemplateLiteral = extra.parseTemplateLiteral;
            parseSpreadOrAssignmentExpression = extra.parseSpreadOrAssignmentExpression;
            parseStatement = extra.parseStatement;
            parseSwitchCase = extra.parseSwitchCase;
            parseUnaryExpression = extra.parseUnaryExpression;
            parseVariableDeclaration = extra.parseVariableDeclaration;
            parseVariableIdentifier = extra.parseVariableIdentifier;
            parseMethodDefinition = extra.parseMethodDefinition;
            parseClassDeclaration = extra.parseClassDeclaration;
            parseClassExpression = extra.parseClassExpression;
            parseClassBody = extra.parseClassBody;
            parseXJSIdentifier = extra.parseXJSIdentifier;
            parseXJSChild = extra.parseXJSChild;
            parseXJSAttribute = extra.parseXJSAttribute;
            parseXJSAttributeValue = extra.parseXJSAttributeValue;
            parseXJSExpression = extra.parseXJSExpression;
            parseXJSElement = extra.parseXJSElement;
            parseXJSClosingElement = extra.parseXJSClosingElement;
            parseXJSOpeningElement = extra.parseXJSOpeningElement;
        }

        if (typeof extra.scanRegExp === 'function') {
            advance = extra.advance;
            scanRegExp = extra.scanRegExp;
        }
    }

    // This is used to modify the delegate.

    function extend(object, properties) {
        var entry, result = {};

        for (entry in object) {
            if (object.hasOwnProperty(entry)) {
                result[entry] = object[entry];
            }
        }

        for (entry in properties) {
            if (properties.hasOwnProperty(entry)) {
                result[entry] = properties[entry];
            }
        }

        return result;
    }

    function tokenize(code, options) {
        var toString,
            token,
            tokens;

        toString = String;
        if (typeof code !== 'string' && !(code instanceof String)) {
            code = toString(code);
        }

        delegate = SyntaxTreeDelegate;
        source = code;
        index = 0;
        lineNumber = (source.length > 0) ? 1 : 0;
        lineStart = 0;
        length = source.length;
        lookahead = null;
        state = {
            allowIn: true,
            labelSet: {},
            inFunctionBody: false,
            inIteration: false,
            inSwitch: false
        };

        extra = {};

        // Options matching.
        options = options || {};

        // Of course we collect tokens here.
        options.tokens = true;
        extra.tokens = [];
        extra.tokenize = true;
        // The following two fields are necessary to compute the Regex tokens.
        extra.openParenToken = -1;
        extra.openCurlyToken = -1;

        extra.range = (typeof options.range === 'boolean') && options.range;
        extra.loc = (typeof options.loc === 'boolean') && options.loc;

        if (typeof options.comment === 'boolean' && options.comment) {
            extra.comments = [];
        }
        if (typeof options.tolerant === 'boolean' && options.tolerant) {
            extra.errors = [];
        }

        if (length > 0) {
            if (typeof source[0] === 'undefined') {
                // Try first to convert to a string. This is good as fast path
                // for old IE which understands string indexing for string
                // literals only and not for string object.
                if (code instanceof String) {
                    source = code.valueOf();
                }
            }
        }

        patch();

        try {
            peek();
            if (lookahead.type === Token.EOF) {
                return extra.tokens;
            }

            token = lex();
            while (lookahead.type !== Token.EOF) {
                try {
                    token = lex();
                } catch (lexError) {
                    token = lookahead;
                    if (extra.errors) {
                        extra.errors.push(lexError);
                        // We have to break on the first error
                        // to avoid infinite loops.
                        break;
                    } else {
                        throw lexError;
                    }
                }
            }

            filterTokenLocation();
            tokens = extra.tokens;
            if (typeof extra.comments !== 'undefined') {
                filterCommentLocation();
                tokens.comments = extra.comments;
            }
            if (typeof extra.errors !== 'undefined') {
                tokens.errors = extra.errors;
            }
        } catch (e) {
            throw e;
        } finally {
            unpatch();
            extra = {};
        }
        return tokens;
    }

    function parse(code, options) {
        var program, toString;

        toString = String;
        if (typeof code !== 'string' && !(code instanceof String)) {
            code = toString(code);
        }

        delegate = SyntaxTreeDelegate;
        source = code;
        index = 0;
        lineNumber = (source.length > 0) ? 1 : 0;
        lineStart = 0;
        length = source.length;
        lookahead = null;
        state = {
            allowIn: true,
            labelSet: {},
            parenthesizedCount: 0,
            inFunctionBody: false,
            inIteration: false,
            inSwitch: false,
            yieldAllowed: false,
            yieldFound: false
        };

        extra = {};
        if (typeof options !== 'undefined') {
            extra.range = (typeof options.range === 'boolean') && options.range;
            extra.loc = (typeof options.loc === 'boolean') && options.loc;

            if (extra.loc && options.source !== null && options.source !== undefined) {
                delegate = extend(delegate, {
                    'postProcess': function (node) {
                        node.loc.source = toString(options.source);
                        return node;
                    }
                });
            }

            if (typeof options.tokens === 'boolean' && options.tokens) {
                extra.tokens = [];
            }
            if (typeof options.comment === 'boolean' && options.comment) {
                extra.comments = [];
            }
            if (typeof options.tolerant === 'boolean' && options.tolerant) {
                extra.errors = [];
            }
        }

        if (length > 0) {
            if (typeof source[0] === 'undefined') {
                // Try first to convert to a string. This is good as fast path
                // for old IE which understands string indexing for string
                // literals only and not for string object.
                if (code instanceof String) {
                    source = code.valueOf();
                }
            }
        }

        patch();
        try {
            program = parseProgram();
            if (typeof extra.comments !== 'undefined') {
                filterCommentLocation();
                program.comments = extra.comments;
            }
            if (typeof extra.tokens !== 'undefined') {
                filterTokenLocation();
                program.tokens = extra.tokens;
            }
            if (typeof extra.errors !== 'undefined') {
                program.errors = extra.errors;
            }
            if (extra.range || extra.loc) {
                program.body = filterGroup(program.body);
            }
        } catch (e) {
            throw e;
        } finally {
            unpatch();
            extra = {};
        }

        return program;
    }

    // Sync with package.json and component.json.
    exports.version = '1.1.0-dev-harmony';

    exports.tokenize = tokenize;

    exports.parse = parse;

    // Deep copy.
    exports.Syntax = (function () {
        var name, types = {};

        if (typeof Object.create === 'function') {
            types = Object.create(null);
        }

        for (name in Syntax) {
            if (Syntax.hasOwnProperty(name)) {
                types[name] = Syntax[name];
            }
        }

        if (typeof Object.freeze === 'function') {
            Object.freeze(types);
        }

        return types;
    }());

}));
/* vim: set sw=4 ts=4 et tw=80 : */<|MERGE_RESOLUTION|>--- conflicted
+++ resolved
@@ -70,11 +70,8 @@
         Messages,
         Regex,
         SyntaxTreeDelegate,
-<<<<<<< HEAD
         XHTMLEntities,
-=======
         ClassPropertyType,
->>>>>>> dcef0a4e
         source,
         strict,
         index,
