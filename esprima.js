/*
  Copyright (C) 2013 Ariya Hidayat <ariya.hidayat@gmail.com>
  Copyright (C) 2013 Thaddee Tyl <thaddee.tyl@gmail.com>
  Copyright (C) 2012 Ariya Hidayat <ariya.hidayat@gmail.com>
  Copyright (C) 2012 Mathias Bynens <mathias@qiwi.be>
  Copyright (C) 2012 Joost-Wim Boekesteijn <joost-wim@boekesteijn.nl>
  Copyright (C) 2012 Kris Kowal <kris.kowal@cixar.com>
  Copyright (C) 2012 Yusuke Suzuki <utatane.tea@gmail.com>
  Copyright (C) 2012 Arpad Borsos <arpad.borsos@googlemail.com>
  Copyright (C) 2011 Ariya Hidayat <ariya.hidayat@gmail.com>

  Redistribution and use in source and binary forms, with or without
  modification, are permitted provided that the following conditions are met:

    * Redistributions of source code must retain the above copyright
      notice, this list of conditions and the following disclaimer.
    * Redistributions in binary form must reproduce the above copyright
      notice, this list of conditions and the following disclaimer in the
      documentation and/or other materials provided with the distribution.

  THIS SOFTWARE IS PROVIDED BY THE COPYRIGHT HOLDERS AND CONTRIBUTORS "AS IS"
  AND ANY EXPRESS OR IMPLIED WARRANTIES, INCLUDING, BUT NOT LIMITED TO, THE
  IMPLIED WARRANTIES OF MERCHANTABILITY AND FITNESS FOR A PARTICULAR PURPOSE
  ARE DISCLAIMED. IN NO EVENT SHALL <COPYRIGHT HOLDER> BE LIABLE FOR ANY
  DIRECT, INDIRECT, INCIDENTAL, SPECIAL, EXEMPLARY, OR CONSEQUENTIAL DAMAGES
  (INCLUDING, BUT NOT LIMITED TO, PROCUREMENT OF SUBSTITUTE GOODS OR SERVICES;
  LOSS OF USE, DATA, OR PROFITS; OR BUSINESS INTERRUPTION) HOWEVER CAUSED AND
  ON ANY THEORY OF LIABILITY, WHETHER IN CONTRACT, STRICT LIABILITY, OR TORT
  (INCLUDING NEGLIGENCE OR OTHERWISE) ARISING IN ANY WAY OUT OF THE USE OF
  THIS SOFTWARE, EVEN IF ADVISED OF THE POSSIBILITY OF SUCH DAMAGE.
*/

/*jslint bitwise:true plusplus:true */
/*global esprima:true, define:true, exports:true, window: true,
throwError: true, generateStatement: true, peek: true,
parseAssignmentExpression: true, parseBlock: true,
parseClassExpression: true, parseClassDeclaration: true, parseExpression: true,
parseForStatement: true,
parseFunctionDeclaration: true, parseFunctionExpression: true,
parseFunctionSourceElements: true, parseVariableIdentifier: true,
parseImportSpecifier: true,
parseLeftHandSideExpression: true, parseParams: true, validateParam: true,
parseSpreadOrAssignmentExpression: true,
parseStatement: true, parseSourceElement: true, parseModuleBlock: true, parseConciseBody: true,
advanceXJSChild: true, isXJSIdentifierStart: true, isXJSIdentifierPart: true,
scanXJSStringLiteral: true, scanXJSIdentifier: true,
parseXJSAttributeValue: true, parseXJSChild: true, parseXJSElement: true, parseXJSExpressionContainer: true, parseXJSEmptyExpression: true,
parseTypeAnnotation: true, parseTypeAnnotatableIdentifier: true,
parseYieldExpression: true
*/

(function (root, factory) {
    'use strict';

    // Universal Module Definition (UMD) to support AMD, CommonJS/Node.js,
    // Rhino, and plain browser loading.
    if (typeof define === 'function' && define.amd) {
        define(['exports'], factory);
    } else if (typeof exports !== 'undefined') {
        factory(exports);
    } else {
        factory((root.esprima = {}));
    }
}(this, function (exports) {
    'use strict';

    var Token,
        TokenName,
        FnExprTokens,
        Syntax,
        PropertyKind,
        Messages,
        Regex,
        SyntaxTreeDelegate,
        XHTMLEntities,
        ClassPropertyType,
        source,
        strict,
        index,
        lineNumber,
        lineStart,
        length,
        delegate,
        lookahead,
        state,
        extra;

    Token = {
        BooleanLiteral: 1,
        EOF: 2,
        Identifier: 3,
        Keyword: 4,
        NullLiteral: 5,
        NumericLiteral: 6,
        Punctuator: 7,
        StringLiteral: 8,
        RegularExpression: 9,
        Template: 10,
        XJSIdentifier: 11,
        XJSText: 12
    };

    TokenName = {};
    TokenName[Token.BooleanLiteral] = 'Boolean';
    TokenName[Token.EOF] = '<end>';
    TokenName[Token.Identifier] = 'Identifier';
    TokenName[Token.Keyword] = 'Keyword';
    TokenName[Token.NullLiteral] = 'Null';
    TokenName[Token.NumericLiteral] = 'Numeric';
    TokenName[Token.Punctuator] = 'Punctuator';
    TokenName[Token.StringLiteral] = 'String';
    TokenName[Token.XJSIdentifier] = 'XJSIdentifier';
    TokenName[Token.XJSText] = 'XJSText';
    TokenName[Token.RegularExpression] = 'RegularExpression';

    // A function following one of those tokens is an expression.
    FnExprTokens = ['(', '{', '[', 'in', 'typeof', 'instanceof', 'new',
                    'return', 'case', 'delete', 'throw', 'void',
                    // assignment operators
                    '=', '+=', '-=', '*=', '/=', '%=', '<<=', '>>=', '>>>=',
                    '&=', '|=', '^=', ',',
                    // binary/unary operators
                    '+', '-', '*', '/', '%', '++', '--', '<<', '>>', '>>>', '&',
                    '|', '^', '!', '~', '&&', '||', '?', ':', '===', '==', '>=',
                    '<=', '<', '>', '!=', '!=='];

    Syntax = {
        ArrayExpression: 'ArrayExpression',
        ArrayPattern: 'ArrayPattern',
        ArrowFunctionExpression: 'ArrowFunctionExpression',
        AssignmentExpression: 'AssignmentExpression',
        BinaryExpression: 'BinaryExpression',
        BlockStatement: 'BlockStatement',
        BreakStatement: 'BreakStatement',
        CallExpression: 'CallExpression',
        CatchClause: 'CatchClause',
        ClassBody: 'ClassBody',
        ClassDeclaration: 'ClassDeclaration',
        ClassExpression: 'ClassExpression',
        ComprehensionBlock: 'ComprehensionBlock',
        ComprehensionExpression: 'ComprehensionExpression',
        ConditionalExpression: 'ConditionalExpression',
        ContinueStatement: 'ContinueStatement',
        DebuggerStatement: 'DebuggerStatement',
        DoWhileStatement: 'DoWhileStatement',
        EmptyStatement: 'EmptyStatement',
        ExportDeclaration: 'ExportDeclaration',
        ExportBatchSpecifier: 'ExportBatchSpecifier',
        ExportSpecifier: 'ExportSpecifier',
        ExpressionStatement: 'ExpressionStatement',
        ForInStatement: 'ForInStatement',
        ForOfStatement: 'ForOfStatement',
        ForStatement: 'ForStatement',
        FunctionDeclaration: 'FunctionDeclaration',
        FunctionExpression: 'FunctionExpression',
        Identifier: 'Identifier',
        IfStatement: 'IfStatement',
        ImportDeclaration: 'ImportDeclaration',
        ImportSpecifier: 'ImportSpecifier',
        LabeledStatement: 'LabeledStatement',
        Literal: 'Literal',
        LogicalExpression: 'LogicalExpression',
        MemberExpression: 'MemberExpression',
        MethodDefinition: 'MethodDefinition',
        ModuleDeclaration: 'ModuleDeclaration',
        NewExpression: 'NewExpression',
        ObjectExpression: 'ObjectExpression',
        ObjectPattern: 'ObjectPattern',
        Program: 'Program',
        Property: 'Property',
        ReturnStatement: 'ReturnStatement',
        SequenceExpression: 'SequenceExpression',
        SpreadElement: 'SpreadElement',
        SpreadProperty: 'SpreadProperty',
        SwitchCase: 'SwitchCase',
        SwitchStatement: 'SwitchStatement',
        TaggedTemplateExpression: 'TaggedTemplateExpression',
        TemplateElement: 'TemplateElement',
        TemplateLiteral: 'TemplateLiteral',
        ThisExpression: 'ThisExpression',
        ThrowStatement: 'ThrowStatement',
        TryStatement: 'TryStatement',
        TypeAnnotatedIdentifier: 'TypeAnnotatedIdentifier',
        TypeAnnotation: 'TypeAnnotation',
        UnaryExpression: 'UnaryExpression',
        UpdateExpression: 'UpdateExpression',
        VariableDeclaration: 'VariableDeclaration',
        VariableDeclarator: 'VariableDeclarator',
        WhileStatement: 'WhileStatement',
        WithStatement: 'WithStatement',
        XJSIdentifier: 'XJSIdentifier',
        XJSNamespacedName: 'XJSNamespacedName',
        XJSMemberExpression: 'XJSMemberExpression',
        XJSEmptyExpression: 'XJSEmptyExpression',
        XJSExpressionContainer: 'XJSExpressionContainer',
        XJSElement: 'XJSElement',
        XJSClosingElement: 'XJSClosingElement',
        XJSOpeningElement: 'XJSOpeningElement',
        XJSAttribute: 'XJSAttribute',
        XJSSpreadAttribute: 'XJSSpreadAttribute',
        XJSText: 'XJSText',
        YieldExpression: 'YieldExpression'
    };

    PropertyKind = {
        Data: 1,
        Get: 2,
        Set: 4
    };

    ClassPropertyType = {
        'static': 'static',
        prototype: 'prototype'
    };

    // Error messages should be identical to V8.
    Messages = {
        UnexpectedToken:  'Unexpected token %0',
        UnexpectedNumber:  'Unexpected number',
        UnexpectedString:  'Unexpected string',
        UnexpectedIdentifier:  'Unexpected identifier',
        UnexpectedReserved:  'Unexpected reserved word',
        UnexpectedTemplate:  'Unexpected quasi %0',
        UnexpectedEOS:  'Unexpected end of input',
        NewlineAfterThrow:  'Illegal newline after throw',
        InvalidRegExp: 'Invalid regular expression',
        UnterminatedRegExp:  'Invalid regular expression: missing /',
        InvalidLHSInAssignment:  'Invalid left-hand side in assignment',
        InvalidLHSInFormalsList:  'Invalid left-hand side in formals list',
        InvalidLHSInForIn:  'Invalid left-hand side in for-in',
        MultipleDefaultsInSwitch: 'More than one default clause in switch statement',
        NoCatchOrFinally:  'Missing catch or finally after try',
        UnknownLabel: 'Undefined label \'%0\'',
        Redeclaration: '%0 \'%1\' has already been declared',
        IllegalContinue: 'Illegal continue statement',
        IllegalBreak: 'Illegal break statement',
        IllegalDuplicateClassProperty: 'Illegal duplicate property in class definition',
        IllegalReturn: 'Illegal return statement',
        IllegalYield: 'Illegal yield expression',
        IllegalSpread: 'Illegal spread element',
        StrictModeWith:  'Strict mode code may not include a with statement',
        StrictCatchVariable:  'Catch variable may not be eval or arguments in strict mode',
        StrictVarName:  'Variable name may not be eval or arguments in strict mode',
        StrictParamName:  'Parameter name eval or arguments is not allowed in strict mode',
        StrictParamDupe: 'Strict mode function may not have duplicate parameter names',
        ParameterAfterRestParameter: 'Rest parameter must be final parameter of an argument list',
        DefaultRestParameter: 'Rest parameter can not have a default value',
        ElementAfterSpreadElement: 'Spread must be the final element of an element list',
        PropertyAfterSpreadProperty: 'A rest property must be the final property of an object literal',
        ObjectPatternAsRestParameter: 'Invalid rest parameter',
        ObjectPatternAsSpread: 'Invalid spread argument',
        StrictFunctionName:  'Function name may not be eval or arguments in strict mode',
        StrictOctalLiteral:  'Octal literals are not allowed in strict mode.',
        StrictDelete:  'Delete of an unqualified identifier in strict mode.',
        StrictDuplicateProperty:  'Duplicate data property in object literal not allowed in strict mode',
        AccessorDataProperty:  'Object literal may not have data and accessor property with the same name',
        AccessorGetSet:  'Object literal may not have multiple get/set accessors with the same name',
        StrictLHSAssignment:  'Assignment to eval or arguments is not allowed in strict mode',
        StrictLHSPostfix:  'Postfix increment/decrement may not have eval or arguments operand in strict mode',
        StrictLHSPrefix:  'Prefix increment/decrement may not have eval or arguments operand in strict mode',
        StrictReservedWord:  'Use of future reserved word in strict mode',
        NewlineAfterModule:  'Illegal newline after module',
        NoFromAfterImport: 'Missing from after import',
        InvalidModuleSpecifier: 'Invalid module specifier',
        NestedModule: 'Module declaration can not be nested',
        NoUnintializedConst: 'Const must be initialized',
        ComprehensionRequiresBlock: 'Comprehension must have at least one block',
        ComprehensionError:  'Comprehension Error',
        EachNotAllowed:  'Each is not supported',
        InvalidXJSAttributeValue: 'XJS value should be either an expression or a quoted XJS text',
        ExpectedXJSClosingTag: 'Expected corresponding XJS closing tag for %0',
        AdjacentXJSElements: 'Adjacent XJS elements must be wrapped in an enclosing tag'
    };

    // See also tools/generate-unicode-regex.py.
    Regex = {
        NonAsciiIdentifierStart: new RegExp('[\xaa\xb5\xba\xc0-\xd6\xd8-\xf6\xf8-\u02c1\u02c6-\u02d1\u02e0-\u02e4\u02ec\u02ee\u0370-\u0374\u0376\u0377\u037a-\u037d\u0386\u0388-\u038a\u038c\u038e-\u03a1\u03a3-\u03f5\u03f7-\u0481\u048a-\u0527\u0531-\u0556\u0559\u0561-\u0587\u05d0-\u05ea\u05f0-\u05f2\u0620-\u064a\u066e\u066f\u0671-\u06d3\u06d5\u06e5\u06e6\u06ee\u06ef\u06fa-\u06fc\u06ff\u0710\u0712-\u072f\u074d-\u07a5\u07b1\u07ca-\u07ea\u07f4\u07f5\u07fa\u0800-\u0815\u081a\u0824\u0828\u0840-\u0858\u08a0\u08a2-\u08ac\u0904-\u0939\u093d\u0950\u0958-\u0961\u0971-\u0977\u0979-\u097f\u0985-\u098c\u098f\u0990\u0993-\u09a8\u09aa-\u09b0\u09b2\u09b6-\u09b9\u09bd\u09ce\u09dc\u09dd\u09df-\u09e1\u09f0\u09f1\u0a05-\u0a0a\u0a0f\u0a10\u0a13-\u0a28\u0a2a-\u0a30\u0a32\u0a33\u0a35\u0a36\u0a38\u0a39\u0a59-\u0a5c\u0a5e\u0a72-\u0a74\u0a85-\u0a8d\u0a8f-\u0a91\u0a93-\u0aa8\u0aaa-\u0ab0\u0ab2\u0ab3\u0ab5-\u0ab9\u0abd\u0ad0\u0ae0\u0ae1\u0b05-\u0b0c\u0b0f\u0b10\u0b13-\u0b28\u0b2a-\u0b30\u0b32\u0b33\u0b35-\u0b39\u0b3d\u0b5c\u0b5d\u0b5f-\u0b61\u0b71\u0b83\u0b85-\u0b8a\u0b8e-\u0b90\u0b92-\u0b95\u0b99\u0b9a\u0b9c\u0b9e\u0b9f\u0ba3\u0ba4\u0ba8-\u0baa\u0bae-\u0bb9\u0bd0\u0c05-\u0c0c\u0c0e-\u0c10\u0c12-\u0c28\u0c2a-\u0c33\u0c35-\u0c39\u0c3d\u0c58\u0c59\u0c60\u0c61\u0c85-\u0c8c\u0c8e-\u0c90\u0c92-\u0ca8\u0caa-\u0cb3\u0cb5-\u0cb9\u0cbd\u0cde\u0ce0\u0ce1\u0cf1\u0cf2\u0d05-\u0d0c\u0d0e-\u0d10\u0d12-\u0d3a\u0d3d\u0d4e\u0d60\u0d61\u0d7a-\u0d7f\u0d85-\u0d96\u0d9a-\u0db1\u0db3-\u0dbb\u0dbd\u0dc0-\u0dc6\u0e01-\u0e30\u0e32\u0e33\u0e40-\u0e46\u0e81\u0e82\u0e84\u0e87\u0e88\u0e8a\u0e8d\u0e94-\u0e97\u0e99-\u0e9f\u0ea1-\u0ea3\u0ea5\u0ea7\u0eaa\u0eab\u0ead-\u0eb0\u0eb2\u0eb3\u0ebd\u0ec0-\u0ec4\u0ec6\u0edc-\u0edf\u0f00\u0f40-\u0f47\u0f49-\u0f6c\u0f88-\u0f8c\u1000-\u102a\u103f\u1050-\u1055\u105a-\u105d\u1061\u1065\u1066\u106e-\u1070\u1075-\u1081\u108e\u10a0-\u10c5\u10c7\u10cd\u10d0-\u10fa\u10fc-\u1248\u124a-\u124d\u1250-\u1256\u1258\u125a-\u125d\u1260-\u1288\u128a-\u128d\u1290-\u12b0\u12b2-\u12b5\u12b8-\u12be\u12c0\u12c2-\u12c5\u12c8-\u12d6\u12d8-\u1310\u1312-\u1315\u1318-\u135a\u1380-\u138f\u13a0-\u13f4\u1401-\u166c\u166f-\u167f\u1681-\u169a\u16a0-\u16ea\u16ee-\u16f0\u1700-\u170c\u170e-\u1711\u1720-\u1731\u1740-\u1751\u1760-\u176c\u176e-\u1770\u1780-\u17b3\u17d7\u17dc\u1820-\u1877\u1880-\u18a8\u18aa\u18b0-\u18f5\u1900-\u191c\u1950-\u196d\u1970-\u1974\u1980-\u19ab\u19c1-\u19c7\u1a00-\u1a16\u1a20-\u1a54\u1aa7\u1b05-\u1b33\u1b45-\u1b4b\u1b83-\u1ba0\u1bae\u1baf\u1bba-\u1be5\u1c00-\u1c23\u1c4d-\u1c4f\u1c5a-\u1c7d\u1ce9-\u1cec\u1cee-\u1cf1\u1cf5\u1cf6\u1d00-\u1dbf\u1e00-\u1f15\u1f18-\u1f1d\u1f20-\u1f45\u1f48-\u1f4d\u1f50-\u1f57\u1f59\u1f5b\u1f5d\u1f5f-\u1f7d\u1f80-\u1fb4\u1fb6-\u1fbc\u1fbe\u1fc2-\u1fc4\u1fc6-\u1fcc\u1fd0-\u1fd3\u1fd6-\u1fdb\u1fe0-\u1fec\u1ff2-\u1ff4\u1ff6-\u1ffc\u2071\u207f\u2090-\u209c\u2102\u2107\u210a-\u2113\u2115\u2119-\u211d\u2124\u2126\u2128\u212a-\u212d\u212f-\u2139\u213c-\u213f\u2145-\u2149\u214e\u2160-\u2188\u2c00-\u2c2e\u2c30-\u2c5e\u2c60-\u2ce4\u2ceb-\u2cee\u2cf2\u2cf3\u2d00-\u2d25\u2d27\u2d2d\u2d30-\u2d67\u2d6f\u2d80-\u2d96\u2da0-\u2da6\u2da8-\u2dae\u2db0-\u2db6\u2db8-\u2dbe\u2dc0-\u2dc6\u2dc8-\u2dce\u2dd0-\u2dd6\u2dd8-\u2dde\u2e2f\u3005-\u3007\u3021-\u3029\u3031-\u3035\u3038-\u303c\u3041-\u3096\u309d-\u309f\u30a1-\u30fa\u30fc-\u30ff\u3105-\u312d\u3131-\u318e\u31a0-\u31ba\u31f0-\u31ff\u3400-\u4db5\u4e00-\u9fcc\ua000-\ua48c\ua4d0-\ua4fd\ua500-\ua60c\ua610-\ua61f\ua62a\ua62b\ua640-\ua66e\ua67f-\ua697\ua6a0-\ua6ef\ua717-\ua71f\ua722-\ua788\ua78b-\ua78e\ua790-\ua793\ua7a0-\ua7aa\ua7f8-\ua801\ua803-\ua805\ua807-\ua80a\ua80c-\ua822\ua840-\ua873\ua882-\ua8b3\ua8f2-\ua8f7\ua8fb\ua90a-\ua925\ua930-\ua946\ua960-\ua97c\ua984-\ua9b2\ua9cf\uaa00-\uaa28\uaa40-\uaa42\uaa44-\uaa4b\uaa60-\uaa76\uaa7a\uaa80-\uaaaf\uaab1\uaab5\uaab6\uaab9-\uaabd\uaac0\uaac2\uaadb-\uaadd\uaae0-\uaaea\uaaf2-\uaaf4\uab01-\uab06\uab09-\uab0e\uab11-\uab16\uab20-\uab26\uab28-\uab2e\uabc0-\uabe2\uac00-\ud7a3\ud7b0-\ud7c6\ud7cb-\ud7fb\uf900-\ufa6d\ufa70-\ufad9\ufb00-\ufb06\ufb13-\ufb17\ufb1d\ufb1f-\ufb28\ufb2a-\ufb36\ufb38-\ufb3c\ufb3e\ufb40\ufb41\ufb43\ufb44\ufb46-\ufbb1\ufbd3-\ufd3d\ufd50-\ufd8f\ufd92-\ufdc7\ufdf0-\ufdfb\ufe70-\ufe74\ufe76-\ufefc\uff21-\uff3a\uff41-\uff5a\uff66-\uffbe\uffc2-\uffc7\uffca-\uffcf\uffd2-\uffd7\uffda-\uffdc]'),
        NonAsciiIdentifierPart: new RegExp('[\xaa\xb5\xba\xc0-\xd6\xd8-\xf6\xf8-\u02c1\u02c6-\u02d1\u02e0-\u02e4\u02ec\u02ee\u0300-\u0374\u0376\u0377\u037a-\u037d\u0386\u0388-\u038a\u038c\u038e-\u03a1\u03a3-\u03f5\u03f7-\u0481\u0483-\u0487\u048a-\u0527\u0531-\u0556\u0559\u0561-\u0587\u0591-\u05bd\u05bf\u05c1\u05c2\u05c4\u05c5\u05c7\u05d0-\u05ea\u05f0-\u05f2\u0610-\u061a\u0620-\u0669\u066e-\u06d3\u06d5-\u06dc\u06df-\u06e8\u06ea-\u06fc\u06ff\u0710-\u074a\u074d-\u07b1\u07c0-\u07f5\u07fa\u0800-\u082d\u0840-\u085b\u08a0\u08a2-\u08ac\u08e4-\u08fe\u0900-\u0963\u0966-\u096f\u0971-\u0977\u0979-\u097f\u0981-\u0983\u0985-\u098c\u098f\u0990\u0993-\u09a8\u09aa-\u09b0\u09b2\u09b6-\u09b9\u09bc-\u09c4\u09c7\u09c8\u09cb-\u09ce\u09d7\u09dc\u09dd\u09df-\u09e3\u09e6-\u09f1\u0a01-\u0a03\u0a05-\u0a0a\u0a0f\u0a10\u0a13-\u0a28\u0a2a-\u0a30\u0a32\u0a33\u0a35\u0a36\u0a38\u0a39\u0a3c\u0a3e-\u0a42\u0a47\u0a48\u0a4b-\u0a4d\u0a51\u0a59-\u0a5c\u0a5e\u0a66-\u0a75\u0a81-\u0a83\u0a85-\u0a8d\u0a8f-\u0a91\u0a93-\u0aa8\u0aaa-\u0ab0\u0ab2\u0ab3\u0ab5-\u0ab9\u0abc-\u0ac5\u0ac7-\u0ac9\u0acb-\u0acd\u0ad0\u0ae0-\u0ae3\u0ae6-\u0aef\u0b01-\u0b03\u0b05-\u0b0c\u0b0f\u0b10\u0b13-\u0b28\u0b2a-\u0b30\u0b32\u0b33\u0b35-\u0b39\u0b3c-\u0b44\u0b47\u0b48\u0b4b-\u0b4d\u0b56\u0b57\u0b5c\u0b5d\u0b5f-\u0b63\u0b66-\u0b6f\u0b71\u0b82\u0b83\u0b85-\u0b8a\u0b8e-\u0b90\u0b92-\u0b95\u0b99\u0b9a\u0b9c\u0b9e\u0b9f\u0ba3\u0ba4\u0ba8-\u0baa\u0bae-\u0bb9\u0bbe-\u0bc2\u0bc6-\u0bc8\u0bca-\u0bcd\u0bd0\u0bd7\u0be6-\u0bef\u0c01-\u0c03\u0c05-\u0c0c\u0c0e-\u0c10\u0c12-\u0c28\u0c2a-\u0c33\u0c35-\u0c39\u0c3d-\u0c44\u0c46-\u0c48\u0c4a-\u0c4d\u0c55\u0c56\u0c58\u0c59\u0c60-\u0c63\u0c66-\u0c6f\u0c82\u0c83\u0c85-\u0c8c\u0c8e-\u0c90\u0c92-\u0ca8\u0caa-\u0cb3\u0cb5-\u0cb9\u0cbc-\u0cc4\u0cc6-\u0cc8\u0cca-\u0ccd\u0cd5\u0cd6\u0cde\u0ce0-\u0ce3\u0ce6-\u0cef\u0cf1\u0cf2\u0d02\u0d03\u0d05-\u0d0c\u0d0e-\u0d10\u0d12-\u0d3a\u0d3d-\u0d44\u0d46-\u0d48\u0d4a-\u0d4e\u0d57\u0d60-\u0d63\u0d66-\u0d6f\u0d7a-\u0d7f\u0d82\u0d83\u0d85-\u0d96\u0d9a-\u0db1\u0db3-\u0dbb\u0dbd\u0dc0-\u0dc6\u0dca\u0dcf-\u0dd4\u0dd6\u0dd8-\u0ddf\u0df2\u0df3\u0e01-\u0e3a\u0e40-\u0e4e\u0e50-\u0e59\u0e81\u0e82\u0e84\u0e87\u0e88\u0e8a\u0e8d\u0e94-\u0e97\u0e99-\u0e9f\u0ea1-\u0ea3\u0ea5\u0ea7\u0eaa\u0eab\u0ead-\u0eb9\u0ebb-\u0ebd\u0ec0-\u0ec4\u0ec6\u0ec8-\u0ecd\u0ed0-\u0ed9\u0edc-\u0edf\u0f00\u0f18\u0f19\u0f20-\u0f29\u0f35\u0f37\u0f39\u0f3e-\u0f47\u0f49-\u0f6c\u0f71-\u0f84\u0f86-\u0f97\u0f99-\u0fbc\u0fc6\u1000-\u1049\u1050-\u109d\u10a0-\u10c5\u10c7\u10cd\u10d0-\u10fa\u10fc-\u1248\u124a-\u124d\u1250-\u1256\u1258\u125a-\u125d\u1260-\u1288\u128a-\u128d\u1290-\u12b0\u12b2-\u12b5\u12b8-\u12be\u12c0\u12c2-\u12c5\u12c8-\u12d6\u12d8-\u1310\u1312-\u1315\u1318-\u135a\u135d-\u135f\u1380-\u138f\u13a0-\u13f4\u1401-\u166c\u166f-\u167f\u1681-\u169a\u16a0-\u16ea\u16ee-\u16f0\u1700-\u170c\u170e-\u1714\u1720-\u1734\u1740-\u1753\u1760-\u176c\u176e-\u1770\u1772\u1773\u1780-\u17d3\u17d7\u17dc\u17dd\u17e0-\u17e9\u180b-\u180d\u1810-\u1819\u1820-\u1877\u1880-\u18aa\u18b0-\u18f5\u1900-\u191c\u1920-\u192b\u1930-\u193b\u1946-\u196d\u1970-\u1974\u1980-\u19ab\u19b0-\u19c9\u19d0-\u19d9\u1a00-\u1a1b\u1a20-\u1a5e\u1a60-\u1a7c\u1a7f-\u1a89\u1a90-\u1a99\u1aa7\u1b00-\u1b4b\u1b50-\u1b59\u1b6b-\u1b73\u1b80-\u1bf3\u1c00-\u1c37\u1c40-\u1c49\u1c4d-\u1c7d\u1cd0-\u1cd2\u1cd4-\u1cf6\u1d00-\u1de6\u1dfc-\u1f15\u1f18-\u1f1d\u1f20-\u1f45\u1f48-\u1f4d\u1f50-\u1f57\u1f59\u1f5b\u1f5d\u1f5f-\u1f7d\u1f80-\u1fb4\u1fb6-\u1fbc\u1fbe\u1fc2-\u1fc4\u1fc6-\u1fcc\u1fd0-\u1fd3\u1fd6-\u1fdb\u1fe0-\u1fec\u1ff2-\u1ff4\u1ff6-\u1ffc\u200c\u200d\u203f\u2040\u2054\u2071\u207f\u2090-\u209c\u20d0-\u20dc\u20e1\u20e5-\u20f0\u2102\u2107\u210a-\u2113\u2115\u2119-\u211d\u2124\u2126\u2128\u212a-\u212d\u212f-\u2139\u213c-\u213f\u2145-\u2149\u214e\u2160-\u2188\u2c00-\u2c2e\u2c30-\u2c5e\u2c60-\u2ce4\u2ceb-\u2cf3\u2d00-\u2d25\u2d27\u2d2d\u2d30-\u2d67\u2d6f\u2d7f-\u2d96\u2da0-\u2da6\u2da8-\u2dae\u2db0-\u2db6\u2db8-\u2dbe\u2dc0-\u2dc6\u2dc8-\u2dce\u2dd0-\u2dd6\u2dd8-\u2dde\u2de0-\u2dff\u2e2f\u3005-\u3007\u3021-\u302f\u3031-\u3035\u3038-\u303c\u3041-\u3096\u3099\u309a\u309d-\u309f\u30a1-\u30fa\u30fc-\u30ff\u3105-\u312d\u3131-\u318e\u31a0-\u31ba\u31f0-\u31ff\u3400-\u4db5\u4e00-\u9fcc\ua000-\ua48c\ua4d0-\ua4fd\ua500-\ua60c\ua610-\ua62b\ua640-\ua66f\ua674-\ua67d\ua67f-\ua697\ua69f-\ua6f1\ua717-\ua71f\ua722-\ua788\ua78b-\ua78e\ua790-\ua793\ua7a0-\ua7aa\ua7f8-\ua827\ua840-\ua873\ua880-\ua8c4\ua8d0-\ua8d9\ua8e0-\ua8f7\ua8fb\ua900-\ua92d\ua930-\ua953\ua960-\ua97c\ua980-\ua9c0\ua9cf-\ua9d9\uaa00-\uaa36\uaa40-\uaa4d\uaa50-\uaa59\uaa60-\uaa76\uaa7a\uaa7b\uaa80-\uaac2\uaadb-\uaadd\uaae0-\uaaef\uaaf2-\uaaf6\uab01-\uab06\uab09-\uab0e\uab11-\uab16\uab20-\uab26\uab28-\uab2e\uabc0-\uabea\uabec\uabed\uabf0-\uabf9\uac00-\ud7a3\ud7b0-\ud7c6\ud7cb-\ud7fb\uf900-\ufa6d\ufa70-\ufad9\ufb00-\ufb06\ufb13-\ufb17\ufb1d-\ufb28\ufb2a-\ufb36\ufb38-\ufb3c\ufb3e\ufb40\ufb41\ufb43\ufb44\ufb46-\ufbb1\ufbd3-\ufd3d\ufd50-\ufd8f\ufd92-\ufdc7\ufdf0-\ufdfb\ufe00-\ufe0f\ufe20-\ufe26\ufe33\ufe34\ufe4d-\ufe4f\ufe70-\ufe74\ufe76-\ufefc\uff10-\uff19\uff21-\uff3a\uff3f\uff41-\uff5a\uff66-\uffbe\uffc2-\uffc7\uffca-\uffcf\uffd2-\uffd7\uffda-\uffdc]')
    };

    // Ensure the condition is true, otherwise throw an error.
    // This is only to have a better contract semantic, i.e. another safety net
    // to catch a logic error. The condition shall be fulfilled in normal case.
    // Do NOT use this to enforce a certain condition on any user input.

    function assert(condition, message) {
        if (!condition) {
            throw new Error('ASSERT: ' + message);
        }
    }

    function isDecimalDigit(ch) {
        return (ch >= 48 && ch <= 57);   // 0..9
    }

    function isHexDigit(ch) {
        return '0123456789abcdefABCDEF'.indexOf(ch) >= 0;
    }

    function isOctalDigit(ch) {
        return '01234567'.indexOf(ch) >= 0;
    }


    // 7.2 White Space

    function isWhiteSpace(ch) {
        return (ch === 32) ||  // space
            (ch === 9) ||      // tab
            (ch === 0xB) ||
            (ch === 0xC) ||
            (ch === 0xA0) ||
            (ch >= 0x1680 && '\u1680\u180E\u2000\u2001\u2002\u2003\u2004\u2005\u2006\u2007\u2008\u2009\u200A\u202F\u205F\u3000\uFEFF'.indexOf(String.fromCharCode(ch)) > 0);
    }

    // 7.3 Line Terminators

    function isLineTerminator(ch) {
        return (ch === 10) || (ch === 13) || (ch === 0x2028) || (ch === 0x2029);
    }

    // 7.6 Identifier Names and Identifiers

    function isIdentifierStart(ch) {
        return (ch === 36) || (ch === 95) ||  // $ (dollar) and _ (underscore)
            (ch >= 65 && ch <= 90) ||         // A..Z
            (ch >= 97 && ch <= 122) ||        // a..z
            (ch === 92) ||                    // \ (backslash)
            ((ch >= 0x80) && Regex.NonAsciiIdentifierStart.test(String.fromCharCode(ch)));
    }

    function isIdentifierPart(ch) {
        return (ch === 36) || (ch === 95) ||  // $ (dollar) and _ (underscore)
            (ch >= 65 && ch <= 90) ||         // A..Z
            (ch >= 97 && ch <= 122) ||        // a..z
            (ch >= 48 && ch <= 57) ||         // 0..9
            (ch === 92) ||                    // \ (backslash)
            ((ch >= 0x80) && Regex.NonAsciiIdentifierPart.test(String.fromCharCode(ch)));
    }

    // 7.6.1.2 Future Reserved Words

    function isFutureReservedWord(id) {
        switch (id) {
        case 'class':
        case 'enum':
        case 'export':
        case 'extends':
        case 'import':
        case 'super':
            return true;
        default:
            return false;
        }
    }

    function isStrictModeReservedWord(id) {
        switch (id) {
        case 'implements':
        case 'interface':
        case 'package':
        case 'private':
        case 'protected':
        case 'public':
        case 'static':
        case 'yield':
        case 'let':
            return true;
        default:
            return false;
        }
    }

    function isRestrictedWord(id) {
        return id === 'eval' || id === 'arguments';
    }

    // 7.6.1.1 Keywords

    function isKeyword(id) {
        if (strict && isStrictModeReservedWord(id)) {
            return true;
        }

        // 'const' is specialized as Keyword in V8.
        // 'yield' is only treated as a keyword in strict mode.
        // 'let' is for compatiblity with SpiderMonkey and ES.next.
        // Some others are from future reserved words.

        switch (id.length) {
        case 2:
            return (id === 'if') || (id === 'in') || (id === 'do');
        case 3:
            return (id === 'var') || (id === 'for') || (id === 'new') ||
                (id === 'try') || (id === 'let');
        case 4:
            return (id === 'this') || (id === 'else') || (id === 'case') ||
                (id === 'void') || (id === 'with') || (id === 'enum');
        case 5:
            return (id === 'while') || (id === 'break') || (id === 'catch') ||
                (id === 'throw') || (id === 'const') ||
                (id === 'class') || (id === 'super');
        case 6:
            return (id === 'return') || (id === 'typeof') || (id === 'delete') ||
                (id === 'switch') || (id === 'export') || (id === 'import');
        case 7:
            return (id === 'default') || (id === 'finally') || (id === 'extends');
        case 8:
            return (id === 'function') || (id === 'continue') || (id === 'debugger');
        case 10:
            return (id === 'instanceof');
        default:
            return false;
        }
    }

    // 7.4 Comments

    function skipComment() {
        var ch, blockComment, lineComment;

        blockComment = false;
        lineComment = false;

        while (index < length) {
            ch = source.charCodeAt(index);

            if (lineComment) {
                ++index;
                if (isLineTerminator(ch)) {
                    lineComment = false;
                    if (ch === 13 && source.charCodeAt(index) === 10) {
                        ++index;
                    }
                    ++lineNumber;
                    lineStart = index;
                }
            } else if (blockComment) {
                if (isLineTerminator(ch)) {
                    if (ch === 13 && source.charCodeAt(index + 1) === 10) {
                        ++index;
                    }
                    ++lineNumber;
                    ++index;
                    lineStart = index;
                    if (index >= length) {
                        throwError({}, Messages.UnexpectedToken, 'ILLEGAL');
                    }
                } else {
                    ch = source.charCodeAt(index++);
                    if (index >= length) {
                        throwError({}, Messages.UnexpectedToken, 'ILLEGAL');
                    }
                    // Block comment ends with '*/' (char #42, char #47).
                    if (ch === 42) {
                        ch = source.charCodeAt(index);
                        if (ch === 47) {
                            ++index;
                            blockComment = false;
                        }
                    }
                }
            } else if (ch === 47) {
                ch = source.charCodeAt(index + 1);
                // Line comment starts with '//' (char #47, char #47).
                if (ch === 47) {
                    index += 2;
                    lineComment = true;
                } else if (ch === 42) {
                    // Block comment starts with '/*' (char #47, char #42).
                    index += 2;
                    blockComment = true;
                    if (index >= length) {
                        throwError({}, Messages.UnexpectedToken, 'ILLEGAL');
                    }
                } else {
                    break;
                }
            } else if (isWhiteSpace(ch)) {
                ++index;
            } else if (isLineTerminator(ch)) {
                ++index;
                if (ch === 13 && source.charCodeAt(index) === 10) {
                    ++index;
                }
                ++lineNumber;
                lineStart = index;
            } else {
                break;
            }
        }
    }

    function scanHexEscape(prefix) {
        var i, len, ch, code = 0;

        len = (prefix === 'u') ? 4 : 2;
        for (i = 0; i < len; ++i) {
            if (index < length && isHexDigit(source[index])) {
                ch = source[index++];
                code = code * 16 + '0123456789abcdef'.indexOf(ch.toLowerCase());
            } else {
                return '';
            }
        }
        return String.fromCharCode(code);
    }

    function scanUnicodeCodePointEscape() {
        var ch, code, cu1, cu2;

        ch = source[index];
        code = 0;

        // At least, one hex digit is required.
        if (ch === '}') {
            throwError({}, Messages.UnexpectedToken, 'ILLEGAL');
        }

        while (index < length) {
            ch = source[index++];
            if (!isHexDigit(ch)) {
                break;
            }
            code = code * 16 + '0123456789abcdef'.indexOf(ch.toLowerCase());
        }

        if (code > 0x10FFFF || ch !== '}') {
            throwError({}, Messages.UnexpectedToken, 'ILLEGAL');
        }

        // UTF-16 Encoding
        if (code <= 0xFFFF) {
            return String.fromCharCode(code);
        }
        cu1 = ((code - 0x10000) >> 10) + 0xD800;
        cu2 = ((code - 0x10000) & 1023) + 0xDC00;
        return String.fromCharCode(cu1, cu2);
    }

    function getEscapedIdentifier() {
        var ch, id;

        ch = source.charCodeAt(index++);
        id = String.fromCharCode(ch);

        // '\u' (char #92, char #117) denotes an escaped character.
        if (ch === 92) {
            if (source.charCodeAt(index) !== 117) {
                throwError({}, Messages.UnexpectedToken, 'ILLEGAL');
            }
            ++index;
            ch = scanHexEscape('u');
            if (!ch || ch === '\\' || !isIdentifierStart(ch.charCodeAt(0))) {
                throwError({}, Messages.UnexpectedToken, 'ILLEGAL');
            }
            id = ch;
        }

        while (index < length) {
            ch = source.charCodeAt(index);
            if (!isIdentifierPart(ch)) {
                break;
            }
            ++index;
            id += String.fromCharCode(ch);

            // '\u' (char #92, char #117) denotes an escaped character.
            if (ch === 92) {
                id = id.substr(0, id.length - 1);
                if (source.charCodeAt(index) !== 117) {
                    throwError({}, Messages.UnexpectedToken, 'ILLEGAL');
                }
                ++index;
                ch = scanHexEscape('u');
                if (!ch || ch === '\\' || !isIdentifierPart(ch.charCodeAt(0))) {
                    throwError({}, Messages.UnexpectedToken, 'ILLEGAL');
                }
                id += ch;
            }
        }

        return id;
    }

    function getIdentifier() {
        var start, ch;

        start = index++;
        while (index < length) {
            ch = source.charCodeAt(index);
            if (ch === 92) {
                // Blackslash (char #92) marks Unicode escape sequence.
                index = start;
                return getEscapedIdentifier();
            }
            if (isIdentifierPart(ch)) {
                ++index;
            } else {
                break;
            }
        }

        return source.slice(start, index);
    }

    function scanIdentifier() {
        var start, id, type;

        start = index;

        // Backslash (char #92) starts an escaped character.
        id = (source.charCodeAt(index) === 92) ? getEscapedIdentifier() : getIdentifier();

        // There is no keyword or literal with only one character.
        // Thus, it must be an identifier.
        if (id.length === 1) {
            type = Token.Identifier;
        } else if (isKeyword(id)) {
            type = Token.Keyword;
        } else if (id === 'null') {
            type = Token.NullLiteral;
        } else if (id === 'true' || id === 'false') {
            type = Token.BooleanLiteral;
        } else {
            type = Token.Identifier;
        }

        return {
            type: type,
            value: id,
            lineNumber: lineNumber,
            lineStart: lineStart,
            range: [start, index]
        };
    }


    // 7.7 Punctuators

    function scanPunctuator() {
        var start = index,
            code = source.charCodeAt(index),
            code2,
            ch1 = source[index],
            ch2,
            ch3,
            ch4;

        switch (code) {
        // Check for most common single-character punctuators.
        case 40:   // ( open bracket
        case 41:   // ) close bracket
        case 59:   // ; semicolon
        case 44:   // , comma
        case 123:  // { open curly brace
        case 125:  // } close curly brace
        case 91:   // [
        case 93:   // ]
        case 58:   // :
        case 63:   // ?
        case 126:  // ~
            ++index;
            if (extra.tokenize) {
                if (code === 40) {
                    extra.openParenToken = extra.tokens.length;
                } else if (code === 123) {
                    extra.openCurlyToken = extra.tokens.length;
                }
            }
            return {
                type: Token.Punctuator,
                value: String.fromCharCode(code),
                lineNumber: lineNumber,
                lineStart: lineStart,
                range: [start, index]
            };

        default:
            code2 = source.charCodeAt(index + 1);

            // '=' (char #61) marks an assignment or comparison operator.
            if (code2 === 61) {
                switch (code) {
                case 37:  // %
                case 38:  // &
                case 42:  // *:
                case 43:  // +
                case 45:  // -
                case 47:  // /
                case 60:  // <
                case 62:  // >
                case 94:  // ^
                case 124: // |
                    index += 2;
                    return {
                        type: Token.Punctuator,
                        value: String.fromCharCode(code) + String.fromCharCode(code2),
                        lineNumber: lineNumber,
                        lineStart: lineStart,
                        range: [start, index]
                    };

                case 33: // !
                case 61: // =
                    index += 2;

                    // !== and ===
                    if (source.charCodeAt(index) === 61) {
                        ++index;
                    }
                    return {
                        type: Token.Punctuator,
                        value: source.slice(start, index),
                        lineNumber: lineNumber,
                        lineStart: lineStart,
                        range: [start, index]
                    };
                default:
                    break;
                }
            }
            break;
        }

        // Peek more characters.

        ch2 = source[index + 1];
        ch3 = source[index + 2];
        ch4 = source[index + 3];

        // 4-character punctuator: >>>=

        if (ch1 === '>' && ch2 === '>' && ch3 === '>') {
            if (ch4 === '=') {
                index += 4;
                return {
                    type: Token.Punctuator,
                    value: '>>>=',
                    lineNumber: lineNumber,
                    lineStart: lineStart,
                    range: [start, index]
                };
            }
        }

        // 3-character punctuators: === !== >>> <<= >>=

        if (ch1 === '>' && ch2 === '>' && ch3 === '>') {
            index += 3;
            return {
                type: Token.Punctuator,
                value: '>>>',
                lineNumber: lineNumber,
                lineStart: lineStart,
                range: [start, index]
            };
        }

        if (ch1 === '<' && ch2 === '<' && ch3 === '=') {
            index += 3;
            return {
                type: Token.Punctuator,
                value: '<<=',
                lineNumber: lineNumber,
                lineStart: lineStart,
                range: [start, index]
            };
        }

        if (ch1 === '>' && ch2 === '>' && ch3 === '=') {
            index += 3;
            return {
                type: Token.Punctuator,
                value: '>>=',
                lineNumber: lineNumber,
                lineStart: lineStart,
                range: [start, index]
            };
        }

        if (ch1 === '.' && ch2 === '.' && ch3 === '.') {
            index += 3;
            return {
                type: Token.Punctuator,
                value: '...',
                lineNumber: lineNumber,
                lineStart: lineStart,
                range: [start, index]
            };
        }

        // Other 2-character punctuators: ++ -- << >> && ||

        if (ch1 === ch2 && ('+-<>&|'.indexOf(ch1) >= 0)) {
            index += 2;
            return {
                type: Token.Punctuator,
                value: ch1 + ch2,
                lineNumber: lineNumber,
                lineStart: lineStart,
                range: [start, index]
            };
        }

        if (ch1 === '=' && ch2 === '>') {
            index += 2;
            return {
                type: Token.Punctuator,
                value: '=>',
                lineNumber: lineNumber,
                lineStart: lineStart,
                range: [start, index]
            };
        }

        if ('<>=!+-*%&|^/'.indexOf(ch1) >= 0) {
            ++index;
            return {
                type: Token.Punctuator,
                value: ch1,
                lineNumber: lineNumber,
                lineStart: lineStart,
                range: [start, index]
            };
        }

        if (ch1 === '.') {
            ++index;
            return {
                type: Token.Punctuator,
                value: ch1,
                lineNumber: lineNumber,
                lineStart: lineStart,
                range: [start, index]
            };
        }

        throwError({}, Messages.UnexpectedToken, 'ILLEGAL');
    }

    // 7.8.3 Numeric Literals

    function scanHexLiteral(start) {
        var number = '';

        while (index < length) {
            if (!isHexDigit(source[index])) {
                break;
            }
            number += source[index++];
        }

        if (number.length === 0) {
            throwError({}, Messages.UnexpectedToken, 'ILLEGAL');
        }

        if (isIdentifierStart(source.charCodeAt(index))) {
            throwError({}, Messages.UnexpectedToken, 'ILLEGAL');
        }

        return {
            type: Token.NumericLiteral,
            value: parseInt('0x' + number, 16),
            lineNumber: lineNumber,
            lineStart: lineStart,
            range: [start, index]
        };
    }

    function scanOctalLiteral(prefix, start) {
        var number, octal;

        if (isOctalDigit(prefix)) {
            octal = true;
            number = '0' + source[index++];
        } else {
            octal = false;
            ++index;
            number = '';
        }

        while (index < length) {
            if (!isOctalDigit(source[index])) {
                break;
            }
            number += source[index++];
        }

        if (!octal && number.length === 0) {
            // only 0o or 0O
            throwError({}, Messages.UnexpectedToken, 'ILLEGAL');
        }

        if (isIdentifierStart(source.charCodeAt(index)) || isDecimalDigit(source.charCodeAt(index))) {
            throwError({}, Messages.UnexpectedToken, 'ILLEGAL');
        }

        return {
            type: Token.NumericLiteral,
            value: parseInt(number, 8),
            octal: octal,
            lineNumber: lineNumber,
            lineStart: lineStart,
            range: [start, index]
        };
    }

    function scanNumericLiteral() {
        var number, start, ch, octal;

        ch = source[index];
        assert(isDecimalDigit(ch.charCodeAt(0)) || (ch === '.'),
            'Numeric literal must start with a decimal digit or a decimal point');

        start = index;
        number = '';
        if (ch !== '.') {
            number = source[index++];
            ch = source[index];

            // Hex number starts with '0x'.
            // Octal number starts with '0'.
            // Octal number in ES6 starts with '0o'.
            // Binary number in ES6 starts with '0b'.
            if (number === '0') {
                if (ch === 'x' || ch === 'X') {
                    ++index;
                    return scanHexLiteral(start);
                }
                if (ch === 'b' || ch === 'B') {
                    ++index;
                    number = '';

                    while (index < length) {
                        ch = source[index];
                        if (ch !== '0' && ch !== '1') {
                            break;
                        }
                        number += source[index++];
                    }

                    if (number.length === 0) {
                        // only 0b or 0B
                        throwError({}, Messages.UnexpectedToken, 'ILLEGAL');
                    }

                    if (index < length) {
                        ch = source.charCodeAt(index);
                        if (isIdentifierStart(ch) || isDecimalDigit(ch)) {
                            throwError({}, Messages.UnexpectedToken, 'ILLEGAL');
                        }
                    }
                    return {
                        type: Token.NumericLiteral,
                        value: parseInt(number, 2),
                        lineNumber: lineNumber,
                        lineStart: lineStart,
                        range: [start, index]
                    };
                }
                if (ch === 'o' || ch === 'O' || isOctalDigit(ch)) {
                    return scanOctalLiteral(ch, start);
                }
                // decimal number starts with '0' such as '09' is illegal.
                if (ch && isDecimalDigit(ch.charCodeAt(0))) {
                    throwError({}, Messages.UnexpectedToken, 'ILLEGAL');
                }
            }

            while (isDecimalDigit(source.charCodeAt(index))) {
                number += source[index++];
            }
            ch = source[index];
        }

        if (ch === '.') {
            number += source[index++];
            while (isDecimalDigit(source.charCodeAt(index))) {
                number += source[index++];
            }
            ch = source[index];
        }

        if (ch === 'e' || ch === 'E') {
            number += source[index++];

            ch = source[index];
            if (ch === '+' || ch === '-') {
                number += source[index++];
            }
            if (isDecimalDigit(source.charCodeAt(index))) {
                while (isDecimalDigit(source.charCodeAt(index))) {
                    number += source[index++];
                }
            } else {
                throwError({}, Messages.UnexpectedToken, 'ILLEGAL');
            }
        }

        if (isIdentifierStart(source.charCodeAt(index))) {
            throwError({}, Messages.UnexpectedToken, 'ILLEGAL');
        }

        return {
            type: Token.NumericLiteral,
            value: parseFloat(number),
            lineNumber: lineNumber,
            lineStart: lineStart,
            range: [start, index]
        };
    }

    // 7.8.4 String Literals

    function scanStringLiteral() {
        var str = '', quote, start, ch, code, unescaped, restore, octal = false;

        quote = source[index];
        assert((quote === '\'' || quote === '"'),
            'String literal must starts with a quote');

        start = index;
        ++index;

        while (index < length) {
            ch = source[index++];

            if (ch === quote) {
                quote = '';
                break;
            } else if (ch === '\\') {
                ch = source[index++];
                if (!ch || !isLineTerminator(ch.charCodeAt(0))) {
                    switch (ch) {
                    case 'n':
                        str += '\n';
                        break;
                    case 'r':
                        str += '\r';
                        break;
                    case 't':
                        str += '\t';
                        break;
                    case 'u':
                    case 'x':
                        if (source[index] === '{') {
                            ++index;
                            str += scanUnicodeCodePointEscape();
                        } else {
                            restore = index;
                            unescaped = scanHexEscape(ch);
                            if (unescaped) {
                                str += unescaped;
                            } else {
                                index = restore;
                                str += ch;
                            }
                        }
                        break;
                    case 'b':
                        str += '\b';
                        break;
                    case 'f':
                        str += '\f';
                        break;
                    case 'v':
                        str += '\x0B';
                        break;

                    default:
                        if (isOctalDigit(ch)) {
                            code = '01234567'.indexOf(ch);

                            // \0 is not octal escape sequence
                            if (code !== 0) {
                                octal = true;
                            }

                            if (index < length && isOctalDigit(source[index])) {
                                octal = true;
                                code = code * 8 + '01234567'.indexOf(source[index++]);

                                // 3 digits are only allowed when string starts
                                // with 0, 1, 2, 3
                                if ('0123'.indexOf(ch) >= 0 &&
                                        index < length &&
                                        isOctalDigit(source[index])) {
                                    code = code * 8 + '01234567'.indexOf(source[index++]);
                                }
                            }
                            str += String.fromCharCode(code);
                        } else {
                            str += ch;
                        }
                        break;
                    }
                } else {
                    ++lineNumber;
                    if (ch ===  '\r' && source[index] === '\n') {
                        ++index;
                    }
                }
            } else if (isLineTerminator(ch.charCodeAt(0))) {
                break;
            } else {
                str += ch;
            }
        }

        if (quote !== '') {
            throwError({}, Messages.UnexpectedToken, 'ILLEGAL');
        }

        return {
            type: Token.StringLiteral,
            value: str,
            octal: octal,
            lineNumber: lineNumber,
            lineStart: lineStart,
            range: [start, index]
        };
    }

    function scanTemplate() {
        var cooked = '', ch, start, terminated, tail, restore, unescaped, code, octal;

        terminated = false;
        tail = false;
        start = index;

        ++index;

        while (index < length) {
            ch = source[index++];
            if (ch === '`') {
                tail = true;
                terminated = true;
                break;
            } else if (ch === '$') {
                if (source[index] === '{') {
                    ++index;
                    terminated = true;
                    break;
                }
                cooked += ch;
            } else if (ch === '\\') {
                ch = source[index++];
                if (!isLineTerminator(ch.charCodeAt(0))) {
                    switch (ch) {
                    case 'n':
                        cooked += '\n';
                        break;
                    case 'r':
                        cooked += '\r';
                        break;
                    case 't':
                        cooked += '\t';
                        break;
                    case 'u':
                    case 'x':
                        if (source[index] === '{') {
                            ++index;
                            cooked += scanUnicodeCodePointEscape();
                        } else {
                            restore = index;
                            unescaped = scanHexEscape(ch);
                            if (unescaped) {
                                cooked += unescaped;
                            } else {
                                index = restore;
                                cooked += ch;
                            }
                        }
                        break;
                    case 'b':
                        cooked += '\b';
                        break;
                    case 'f':
                        cooked += '\f';
                        break;
                    case 'v':
                        cooked += '\v';
                        break;

                    default:
                        if (isOctalDigit(ch)) {
                            code = '01234567'.indexOf(ch);

                            // \0 is not octal escape sequence
                            if (code !== 0) {
                                octal = true;
                            }

                            if (index < length && isOctalDigit(source[index])) {
                                octal = true;
                                code = code * 8 + '01234567'.indexOf(source[index++]);

                                // 3 digits are only allowed when string starts
                                // with 0, 1, 2, 3
                                if ('0123'.indexOf(ch) >= 0 &&
                                        index < length &&
                                        isOctalDigit(source[index])) {
                                    code = code * 8 + '01234567'.indexOf(source[index++]);
                                }
                            }
                            cooked += String.fromCharCode(code);
                        } else {
                            cooked += ch;
                        }
                        break;
                    }
                } else {
                    ++lineNumber;
                    if (ch ===  '\r' && source[index] === '\n') {
                        ++index;
                    }
                }
            } else if (isLineTerminator(ch.charCodeAt(0))) {
                ++lineNumber;
                if (ch ===  '\r' && source[index] === '\n') {
                    ++index;
                }
                cooked += '\n';
            } else {
                cooked += ch;
            }
        }

        if (!terminated) {
            throwError({}, Messages.UnexpectedToken, 'ILLEGAL');
        }

        return {
            type: Token.Template,
            value: {
                cooked: cooked,
                raw: source.slice(start + 1, index - ((tail) ? 1 : 2))
            },
            tail: tail,
            octal: octal,
            lineNumber: lineNumber,
            lineStart: lineStart,
            range: [start, index]
        };
    }

    function scanTemplateElement(option) {
        var startsWith, template;

        lookahead = null;
        skipComment();

        startsWith = (option.head) ? '`' : '}';

        if (source[index] !== startsWith) {
            throwError({}, Messages.UnexpectedToken, 'ILLEGAL');
        }

        template = scanTemplate();

        peek();

        return template;
    }

    function scanRegExp() {
        var str, ch, start, pattern, flags, value, classMarker = false, restore, terminated = false;

        lookahead = null;
        skipComment();

        start = index;
        ch = source[index];
        assert(ch === '/', 'Regular expression literal must start with a slash');
        str = source[index++];

        while (index < length) {
            ch = source[index++];
            str += ch;
            if (classMarker) {
                if (ch === ']') {
                    classMarker = false;
                }
            } else {
                if (ch === '\\') {
                    ch = source[index++];
                    // ECMA-262 7.8.5
                    if (isLineTerminator(ch.charCodeAt(0))) {
                        throwError({}, Messages.UnterminatedRegExp);
                    }
                    str += ch;
                } else if (ch === '/') {
                    terminated = true;
                    break;
                } else if (ch === '[') {
                    classMarker = true;
                } else if (isLineTerminator(ch.charCodeAt(0))) {
                    throwError({}, Messages.UnterminatedRegExp);
                }
            }
        }

        if (!terminated) {
            throwError({}, Messages.UnterminatedRegExp);
        }

        // Exclude leading and trailing slash.
        pattern = str.substr(1, str.length - 2);

        flags = '';
        while (index < length) {
            ch = source[index];
            if (!isIdentifierPart(ch.charCodeAt(0))) {
                break;
            }

            ++index;
            if (ch === '\\' && index < length) {
                ch = source[index];
                if (ch === 'u') {
                    ++index;
                    restore = index;
                    ch = scanHexEscape('u');
                    if (ch) {
                        flags += ch;
                        for (str += '\\u'; restore < index; ++restore) {
                            str += source[restore];
                        }
                    } else {
                        index = restore;
                        flags += 'u';
                        str += '\\u';
                    }
                } else {
                    str += '\\';
                }
            } else {
                flags += ch;
                str += ch;
            }
        }

        try {
            value = new RegExp(pattern, flags);
        } catch (e) {
            throwError({}, Messages.InvalidRegExp);
        }

        peek();


        if (extra.tokenize) {
            return {
                type: Token.RegularExpression,
                value: value,
                lineNumber: lineNumber,
                lineStart: lineStart,
                range: [start, index]
            };
        }
        return {
            literal: str,
            value: value,
            range: [start, index]
        };
    }

    function isIdentifierName(token) {
        return token.type === Token.Identifier ||
            token.type === Token.Keyword ||
            token.type === Token.BooleanLiteral ||
            token.type === Token.NullLiteral;
    }

    function advanceSlash() {
        var prevToken,
            checkToken;
        // Using the following algorithm:
        // https://github.com/mozilla/sweet.js/wiki/design
        prevToken = extra.tokens[extra.tokens.length - 1];
        if (!prevToken) {
            // Nothing before that: it cannot be a division.
            return scanRegExp();
        }
        if (prevToken.type === 'Punctuator') {
            if (prevToken.value === ')') {
                checkToken = extra.tokens[extra.openParenToken - 1];
                if (checkToken &&
                        checkToken.type === 'Keyword' &&
                        (checkToken.value === 'if' ||
                         checkToken.value === 'while' ||
                         checkToken.value === 'for' ||
                         checkToken.value === 'with')) {
                    return scanRegExp();
                }
                return scanPunctuator();
            }
            if (prevToken.value === '}') {
                // Dividing a function by anything makes little sense,
                // but we have to check for that.
                if (extra.tokens[extra.openCurlyToken - 3] &&
                        extra.tokens[extra.openCurlyToken - 3].type === 'Keyword') {
                    // Anonymous function.
                    checkToken = extra.tokens[extra.openCurlyToken - 4];
                    if (!checkToken) {
                        return scanPunctuator();
                    }
                } else if (extra.tokens[extra.openCurlyToken - 4] &&
                        extra.tokens[extra.openCurlyToken - 4].type === 'Keyword') {
                    // Named function.
                    checkToken = extra.tokens[extra.openCurlyToken - 5];
                    if (!checkToken) {
                        return scanRegExp();
                    }
                } else {
                    return scanPunctuator();
                }
                // checkToken determines whether the function is
                // a declaration or an expression.
                if (FnExprTokens.indexOf(checkToken.value) >= 0) {
                    // It is an expression.
                    return scanPunctuator();
                }
                // It is a declaration.
                return scanRegExp();
            }
            return scanRegExp();
        }
        if (prevToken.type === 'Keyword') {
            return scanRegExp();
        }
        return scanPunctuator();
    }

    function advance() {
        var ch;

        if (!state.inXJSChild) {
            skipComment();
        }

        if (index >= length) {
            return {
                type: Token.EOF,
                lineNumber: lineNumber,
                lineStart: lineStart,
                range: [index, index]
            };
        }

        if (state.inXJSChild) {
            return advanceXJSChild();
        }

        ch = source.charCodeAt(index);

        // Very common: ( and ) and ;
        if (ch === 40 || ch === 41 || ch === 58) {
            return scanPunctuator();
        }

        // String literal starts with single quote (#39) or double quote (#34).
        if (ch === 39 || ch === 34) {
            if (state.inXJSTag) {
                return scanXJSStringLiteral();
            }
            return scanStringLiteral();
        }

        if (state.inXJSTag && isXJSIdentifierStart(ch)) {
            return scanXJSIdentifier();
        }

        if (ch === 96) {
            return scanTemplate();
        }
        if (isIdentifierStart(ch)) {
            return scanIdentifier();
        }

        // Dot (.) char #46 can also start a floating-point number, hence the need
        // to check the next character.
        if (ch === 46) {
            if (isDecimalDigit(source.charCodeAt(index + 1))) {
                return scanNumericLiteral();
            }
            return scanPunctuator();
        }

        if (isDecimalDigit(ch)) {
            return scanNumericLiteral();
        }

        // Slash (/) char #47 can also start a regex.
        if (extra.tokenize && ch === 47) {
            return advanceSlash();
        }

        return scanPunctuator();
    }

    function lex() {
        var token;

        token = lookahead;
        index = token.range[1];
        lineNumber = token.lineNumber;
        lineStart = token.lineStart;

        lookahead = advance();

        index = token.range[1];
        lineNumber = token.lineNumber;
        lineStart = token.lineStart;

        return token;
    }

    function peek() {
        var pos, line, start;

        pos = index;
        line = lineNumber;
        start = lineStart;
        lookahead = advance();
        index = pos;
        lineNumber = line;
        lineStart = start;
    }

    function lookahead2() {
        var adv, pos, line, start, result;

        // If we are collecting the tokens, don't grab the next one yet.
        adv = (typeof extra.advance === 'function') ? extra.advance : advance;

        pos = index;
        line = lineNumber;
        start = lineStart;

        // Scan for the next immediate token.
        if (lookahead === null) {
            lookahead = adv();
        }
        index = lookahead.range[1];
        lineNumber = lookahead.lineNumber;
        lineStart = lookahead.lineStart;

        // Grab the token right after.
        result = adv();
        index = pos;
        lineNumber = line;
        lineStart = start;

        return result;
    }

    function markerCreate() {
        if (!extra.loc && !extra.range) {
            return undefined;
        }
        skipComment();
        return {offset: index, line: lineNumber, col: index - lineStart};
    }

    function markerCreatePreserveWhitespace() {
        if (!extra.loc && !extra.range) {
            return undefined;
        }
        return {offset: index, line: lineNumber, col: index - lineStart};
    }

    function markerApply(marker, node) {
        if (extra.range) {
            node.range = [marker.offset, index];
        }
        if (extra.loc) {
            node.loc = {
                start: {
                    line: marker.line,
                    column: marker.col
                },
                end: {
                    line: lineNumber,
                    column: index - lineStart
                }
            };
            node = delegate.postProcess(node);
        }
        return node;
    }

    SyntaxTreeDelegate = {

        name: 'SyntaxTree',

        postProcess: function (node) {
            return node;
        },

        createArrayExpression: function (elements) {
            return {
                type: Syntax.ArrayExpression,
                elements: elements
            };
        },

        createAssignmentExpression: function (operator, left, right) {
            return {
                type: Syntax.AssignmentExpression,
                operator: operator,
                left: left,
                right: right
            };
        },

        createBinaryExpression: function (operator, left, right) {
            var type = (operator === '||' || operator === '&&') ? Syntax.LogicalExpression :
                        Syntax.BinaryExpression;
            return {
                type: type,
                operator: operator,
                left: left,
                right: right
            };
        },

        createBlockStatement: function (body) {
            return {
                type: Syntax.BlockStatement,
                body: body
            };
        },

        createBreakStatement: function (label) {
            return {
                type: Syntax.BreakStatement,
                label: label
            };
        },

        createCallExpression: function (callee, args) {
            return {
                type: Syntax.CallExpression,
                callee: callee,
                'arguments': args
            };
        },

        createCatchClause: function (param, body) {
            return {
                type: Syntax.CatchClause,
                param: param,
                body: body
            };
        },

        createConditionalExpression: function (test, consequent, alternate) {
            return {
                type: Syntax.ConditionalExpression,
                test: test,
                consequent: consequent,
                alternate: alternate
            };
        },

        createContinueStatement: function (label) {
            return {
                type: Syntax.ContinueStatement,
                label: label
            };
        },

        createDebuggerStatement: function () {
            return {
                type: Syntax.DebuggerStatement
            };
        },

        createDoWhileStatement: function (body, test) {
            return {
                type: Syntax.DoWhileStatement,
                body: body,
                test: test
            };
        },

        createEmptyStatement: function () {
            return {
                type: Syntax.EmptyStatement
            };
        },

        createExpressionStatement: function (expression) {
            return {
                type: Syntax.ExpressionStatement,
                expression: expression
            };
        },

        createForStatement: function (init, test, update, body) {
            return {
                type: Syntax.ForStatement,
                init: init,
                test: test,
                update: update,
                body: body
            };
        },

        createForInStatement: function (left, right, body) {
            return {
                type: Syntax.ForInStatement,
                left: left,
                right: right,
                body: body,
                each: false
            };
        },

        createForOfStatement: function (left, right, body) {
            return {
                type: Syntax.ForOfStatement,
                left: left,
                right: right,
                body: body
            };
        },

        createFunctionDeclaration: function (id, params, defaults, body, rest, generator, expression,
                                             returnType) {
            return {
                type: Syntax.FunctionDeclaration,
                id: id,
                params: params,
                defaults: defaults,
                body: body,
                rest: rest,
                generator: generator,
                expression: expression,
                returnType: returnType
            };
        },

        createFunctionExpression: function (id, params, defaults, body, rest, generator, expression,
                                            returnType) {
            return {
                type: Syntax.FunctionExpression,
                id: id,
                params: params,
                defaults: defaults,
                body: body,
                rest: rest,
                generator: generator,
                expression: expression,
                returnType: returnType
            };
        },

        createIdentifier: function (name) {
            return {
                type: Syntax.Identifier,
                name: name,
                // Only here to initialize the shape of the object to ensure
                // that the 'typeAnnotation' key is ordered before others that
                // are added later (like 'loc' and 'range'). This just helps
                // keep the shape of Identifier nodes consistent with everything
                // else.
                typeAnnotation: undefined
            };
        },

        createTypeAnnotation: function (typeIdentifier, paramTypes, returnType, nullable) {
            return {
                type: Syntax.TypeAnnotation,
                id: typeIdentifier,
                paramTypes: paramTypes,
                returnType: returnType,
                nullable: nullable
            };
        },

        createTypeAnnotatedIdentifier: function (identifier, annotation) {
            return {
                type: Syntax.TypeAnnotatedIdentifier,
                id: identifier,
                annotation: annotation
            };
        },

        createXJSAttribute: function (name, value) {
            return {
                type: Syntax.XJSAttribute,
                name: name,
                value: value
            };
        },

        createXJSSpreadAttribute: function (argument) {
            return {
                type: Syntax.XJSSpreadAttribute,
                argument: argument
            };
        },

        createXJSIdentifier: function (name) {
            return {
                type: Syntax.XJSIdentifier,
                name: name
            };
        },

        createXJSNamespacedName: function (namespace, name) {
            return {
                type: Syntax.XJSNamespacedName,
                namespace: namespace,
                name: name
            };
        },

        createXJSMemberExpression: function (object, property) {
            return {
                type: Syntax.XJSMemberExpression,
                object: object,
                property: property
            };
        },

        createXJSElement: function (openingElement, closingElement, children) {
            return {
                type: Syntax.XJSElement,
                openingElement: openingElement,
                closingElement: closingElement,
                children: children
            };
        },

        createXJSEmptyExpression: function () {
            return {
                type: Syntax.XJSEmptyExpression
            };
        },

        createXJSExpressionContainer: function (expression) {
            return {
                type: Syntax.XJSExpressionContainer,
                expression: expression
            };
        },

        createXJSOpeningElement: function (name, attributes, selfClosing) {
            return {
                type: Syntax.XJSOpeningElement,
                name: name,
                selfClosing: selfClosing,
                attributes: attributes
            };
        },

        createXJSClosingElement: function (name) {
            return {
                type: Syntax.XJSClosingElement,
                name: name
            };
        },

        createIfStatement: function (test, consequent, alternate) {
            return {
                type: Syntax.IfStatement,
                test: test,
                consequent: consequent,
                alternate: alternate
            };
        },

        createLabeledStatement: function (label, body) {
            return {
                type: Syntax.LabeledStatement,
                label: label,
                body: body
            };
        },

        createLiteral: function (token) {
            return {
                type: Syntax.Literal,
                value: token.value,
                raw: source.slice(token.range[0], token.range[1])
            };
        },

        createMemberExpression: function (accessor, object, property) {
            return {
                type: Syntax.MemberExpression,
                computed: accessor === '[',
                object: object,
                property: property
            };
        },

        createNewExpression: function (callee, args) {
            return {
                type: Syntax.NewExpression,
                callee: callee,
                'arguments': args
            };
        },

        createObjectExpression: function (properties) {
            return {
                type: Syntax.ObjectExpression,
                properties: properties
            };
        },

        createPostfixExpression: function (operator, argument) {
            return {
                type: Syntax.UpdateExpression,
                operator: operator,
                argument: argument,
                prefix: false
            };
        },

        createProgram: function (body) {
            return {
                type: Syntax.Program,
                body: body
            };
        },

        createProperty: function (kind, key, value, method, shorthand) {
            return {
                type: Syntax.Property,
                key: key,
                value: value,
                kind: kind,
                method: method,
                shorthand: shorthand
            };
        },

        createReturnStatement: function (argument) {
            return {
                type: Syntax.ReturnStatement,
                argument: argument
            };
        },

        createSequenceExpression: function (expressions) {
            return {
                type: Syntax.SequenceExpression,
                expressions: expressions
            };
        },

        createSwitchCase: function (test, consequent) {
            return {
                type: Syntax.SwitchCase,
                test: test,
                consequent: consequent
            };
        },

        createSwitchStatement: function (discriminant, cases) {
            return {
                type: Syntax.SwitchStatement,
                discriminant: discriminant,
                cases: cases
            };
        },

        createThisExpression: function () {
            return {
                type: Syntax.ThisExpression
            };
        },

        createThrowStatement: function (argument) {
            return {
                type: Syntax.ThrowStatement,
                argument: argument
            };
        },

        createTryStatement: function (block, guardedHandlers, handlers, finalizer) {
            return {
                type: Syntax.TryStatement,
                block: block,
                guardedHandlers: guardedHandlers,
                handlers: handlers,
                finalizer: finalizer
            };
        },

        createUnaryExpression: function (operator, argument) {
            if (operator === '++' || operator === '--') {
                return {
                    type: Syntax.UpdateExpression,
                    operator: operator,
                    argument: argument,
                    prefix: true
                };
            }
            return {
                type: Syntax.UnaryExpression,
                operator: operator,
                argument: argument,
                prefix: true
            };
        },

        createVariableDeclaration: function (declarations, kind) {
            return {
                type: Syntax.VariableDeclaration,
                declarations: declarations,
                kind: kind
            };
        },

        createVariableDeclarator: function (id, init) {
            return {
                type: Syntax.VariableDeclarator,
                id: id,
                init: init
            };
        },

        createWhileStatement: function (test, body) {
            return {
                type: Syntax.WhileStatement,
                test: test,
                body: body
            };
        },

        createWithStatement: function (object, body) {
            return {
                type: Syntax.WithStatement,
                object: object,
                body: body
            };
        },

        createTemplateElement: function (value, tail) {
            return {
                type: Syntax.TemplateElement,
                value: value,
                tail: tail
            };
        },

        createTemplateLiteral: function (quasis, expressions) {
            return {
                type: Syntax.TemplateLiteral,
                quasis: quasis,
                expressions: expressions
            };
        },

        createSpreadElement: function (argument) {
            return {
                type: Syntax.SpreadElement,
                argument: argument
            };
        },

        createSpreadProperty: function (argument) {
            return {
                type: Syntax.SpreadProperty,
                argument: argument
            };
        },

        createTaggedTemplateExpression: function (tag, quasi) {
            return {
                type: Syntax.TaggedTemplateExpression,
                tag: tag,
                quasi: quasi
            };
        },

        createArrowFunctionExpression: function (params, defaults, body, rest, expression) {
            return {
                type: Syntax.ArrowFunctionExpression,
                id: null,
                params: params,
                defaults: defaults,
                body: body,
                rest: rest,
                generator: false,
                expression: expression
            };
        },

        createMethodDefinition: function (propertyType, kind, key, value) {
            return {
                type: Syntax.MethodDefinition,
                key: key,
                value: value,
                kind: kind,
                'static': propertyType === ClassPropertyType.static
            };
        },

        createClassBody: function (body) {
            return {
                type: Syntax.ClassBody,
                body: body
            };
        },

        createClassExpression: function (id, superClass, body) {
            return {
                type: Syntax.ClassExpression,
                id: id,
                superClass: superClass,
                body: body
            };
        },

        createClassDeclaration: function (id, superClass, body) {
            return {
                type: Syntax.ClassDeclaration,
                id: id,
                superClass: superClass,
                body: body
            };
        },

        createExportSpecifier: function (id, name) {
            return {
                type: Syntax.ExportSpecifier,
                id: id,
                name: name
            };
        },

        createExportBatchSpecifier: function () {
            return {
                type: Syntax.ExportBatchSpecifier
            };
        },

        createExportDeclaration: function (declaration, specifiers, source) {
            return {
                type: Syntax.ExportDeclaration,
                declaration: declaration,
                specifiers: specifiers,
                source: source
            };
        },

        createImportSpecifier: function (id, name) {
            return {
                type: Syntax.ImportSpecifier,
                id: id,
                name: name
            };
        },

        createImportDeclaration: function (specifiers, kind, source) {
            return {
                type: Syntax.ImportDeclaration,
                specifiers: specifiers,
                kind: kind,
                source: source
            };
        },

        createYieldExpression: function (argument, delegate) {
            return {
                type: Syntax.YieldExpression,
                argument: argument,
                delegate: delegate
            };
        },

        createModuleDeclaration: function (id, source, body) {
            return {
                type: Syntax.ModuleDeclaration,
                id: id,
                source: source,
                body: body
            };
        },

        createComprehensionExpression: function (filter, blocks, body) {
            return {
                type: Syntax.ComprehensionExpression,
                filter: filter,
                blocks: blocks,
                body: body
            };
        }

    };

    // Return true if there is a line terminator before the next token.

    function peekLineTerminator() {
        var pos, line, start, found;

        pos = index;
        line = lineNumber;
        start = lineStart;
        skipComment();
        found = lineNumber !== line;
        index = pos;
        lineNumber = line;
        lineStart = start;

        return found;
    }

    // Throw an exception

    function throwError(token, messageFormat) {
        var error,
            args = Array.prototype.slice.call(arguments, 2),
            msg = messageFormat.replace(
                /%(\d)/g,
                function (whole, index) {
                    assert(index < args.length, 'Message reference must be in range');
                    return args[index];
                }
            );

        if (typeof token.lineNumber === 'number') {
            error = new Error('Line ' + token.lineNumber + ': ' + msg);
            error.index = token.range[0];
            error.lineNumber = token.lineNumber;
            error.column = token.range[0] - lineStart + 1;
        } else {
            error = new Error('Line ' + lineNumber + ': ' + msg);
            error.index = index;
            error.lineNumber = lineNumber;
            error.column = index - lineStart + 1;
        }

        error.description = msg;
        throw error;
    }

    function throwErrorTolerant() {
        try {
            throwError.apply(null, arguments);
        } catch (e) {
            if (extra.errors) {
                extra.errors.push(e);
            } else {
                throw e;
            }
        }
    }


    // Throw an exception because of the token.

    function throwUnexpected(token) {
        if (token.type === Token.EOF) {
            throwError(token, Messages.UnexpectedEOS);
        }

        if (token.type === Token.NumericLiteral) {
            throwError(token, Messages.UnexpectedNumber);
        }

        if (token.type === Token.StringLiteral || token.type === Token.XJSText) {
            throwError(token, Messages.UnexpectedString);
        }

        if (token.type === Token.Identifier) {
            throwError(token, Messages.UnexpectedIdentifier);
        }

        if (token.type === Token.Keyword) {
            if (isFutureReservedWord(token.value)) {
                throwError(token, Messages.UnexpectedReserved);
            } else if (strict && isStrictModeReservedWord(token.value)) {
                throwErrorTolerant(token, Messages.StrictReservedWord);
                return;
            }
            throwError(token, Messages.UnexpectedToken, token.value);
        }

        if (token.type === Token.Template) {
            throwError(token, Messages.UnexpectedTemplate, token.value.raw);
        }

        // BooleanLiteral, NullLiteral, or Punctuator.
        throwError(token, Messages.UnexpectedToken, token.value);
    }

    // Expect the next token to match the specified punctuator.
    // If not, an exception will be thrown.

    function expect(value) {
        var token = lex();
        if (token.type !== Token.Punctuator || token.value !== value) {
            throwUnexpected(token);
        }
    }

    // Expect the next token to match the specified keyword.
    // If not, an exception will be thrown.

    function expectKeyword(keyword) {
        var token = lex();
        if (token.type !== Token.Keyword || token.value !== keyword) {
            throwUnexpected(token);
        }
    }

    // Return true if the next token matches the specified punctuator.

    function match(value) {
        return lookahead.type === Token.Punctuator && lookahead.value === value;
    }

    // Return true if the next token matches the specified keyword

    function matchKeyword(keyword) {
        return lookahead.type === Token.Keyword && lookahead.value === keyword;
    }


    // Return true if the next token matches the specified contextual keyword

    function matchContextualKeyword(keyword) {
        return lookahead.type === Token.Identifier && lookahead.value === keyword;
    }

    // Return true if the next token is an assignment operator

    function matchAssign() {
        var op;

        if (lookahead.type !== Token.Punctuator) {
            return false;
        }
        op = lookahead.value;
        return op === '=' ||
            op === '*=' ||
            op === '/=' ||
            op === '%=' ||
            op === '+=' ||
            op === '-=' ||
            op === '<<=' ||
            op === '>>=' ||
            op === '>>>=' ||
            op === '&=' ||
            op === '^=' ||
            op === '|=';
    }

    function consumeSemicolon() {
        var line;

        // Catch the very common case first: immediately a semicolon (char #59).
        if (source.charCodeAt(index) === 59) {
            lex();
            return;
        }

        line = lineNumber;
        skipComment();
        if (lineNumber !== line) {
            return;
        }

        if (match(';')) {
            lex();
            return;
        }

        if (lookahead.type !== Token.EOF && !match('}')) {
            throwUnexpected(lookahead);
        }
    }

    // Return true if provided expression is LeftHandSideExpression

    function isLeftHandSide(expr) {
        return expr.type === Syntax.Identifier || expr.type === Syntax.MemberExpression;
    }

    function isAssignableLeftHandSide(expr) {
        return isLeftHandSide(expr) || expr.type === Syntax.ObjectPattern || expr.type === Syntax.ArrayPattern;
    }

    // 11.1.4 Array Initialiser

    function parseArrayInitialiser() {
        var elements = [], blocks = [], filter = null, tmp, possiblecomprehension = true, body,
            marker = markerCreate();

        expect('[');
        while (!match(']')) {
            if (lookahead.value === 'for' &&
                    lookahead.type === Token.Keyword) {
                if (!possiblecomprehension) {
                    throwError({}, Messages.ComprehensionError);
                }
                matchKeyword('for');
                tmp = parseForStatement({ignoreBody: true});
                tmp.of = tmp.type === Syntax.ForOfStatement;
                tmp.type = Syntax.ComprehensionBlock;
                if (tmp.left.kind) { // can't be let or const
                    throwError({}, Messages.ComprehensionError);
                }
                blocks.push(tmp);
            } else if (lookahead.value === 'if' &&
                           lookahead.type === Token.Keyword) {
                if (!possiblecomprehension) {
                    throwError({}, Messages.ComprehensionError);
                }
                expectKeyword('if');
                expect('(');
                filter = parseExpression();
                expect(')');
            } else if (lookahead.value === ',' &&
                           lookahead.type === Token.Punctuator) {
                possiblecomprehension = false; // no longer allowed.
                lex();
                elements.push(null);
            } else {
                tmp = parseSpreadOrAssignmentExpression();
                elements.push(tmp);
                if (tmp && tmp.type === Syntax.SpreadElement) {
                    if (!match(']')) {
                        throwError({}, Messages.ElementAfterSpreadElement);
                    }
                } else if (!(match(']') || matchKeyword('for') || matchKeyword('if'))) {
                    expect(','); // this lexes.
                    possiblecomprehension = false;
                }
            }
        }

        expect(']');

        if (filter && !blocks.length) {
            throwError({}, Messages.ComprehensionRequiresBlock);
        }

        if (blocks.length) {
            if (elements.length !== 1) {
                throwError({}, Messages.ComprehensionError);
            }
            return markerApply(marker, delegate.createComprehensionExpression(filter, blocks, elements[0]));
        }
        return markerApply(marker, delegate.createArrayExpression(elements));
    }

    // 11.1.5 Object Initialiser

    function parsePropertyFunction(options) {
        var previousStrict, previousYieldAllowed, params, defaults, body,
            marker = markerCreate();

        previousStrict = strict;
        previousYieldAllowed = state.yieldAllowed;
        state.yieldAllowed = options.generator;
        params = options.params || [];
        defaults = options.defaults || [];

        body = parseConciseBody();
        if (options.name && strict && isRestrictedWord(params[0].name)) {
            throwErrorTolerant(options.name, Messages.StrictParamName);
        }
        strict = previousStrict;
        state.yieldAllowed = previousYieldAllowed;

        return markerApply(marker, delegate.createFunctionExpression(
            null,
            params,
            defaults,
            body,
            options.rest || null,
            options.generator,
            body.type !== Syntax.BlockStatement,
            options.returnTypeAnnotation
        ));
    }


    function parsePropertyMethodFunction(options) {
        var previousStrict, tmp, method;

        previousStrict = strict;
        strict = true;

        tmp = parseParams();

        if (tmp.stricted) {
            throwErrorTolerant(tmp.stricted, tmp.message);
        }


        method = parsePropertyFunction({
            params: tmp.params,
            defaults: tmp.defaults,
            rest: tmp.rest,
            generator: options.generator,
            returnTypeAnnotation: tmp.returnTypeAnnotation
        });

        strict = previousStrict;

        return method;
    }


    function parseObjectPropertyKey() {
        var marker = markerCreate(),
            token = lex();

        // Note: This function is called only from parseObjectProperty(), where
        // EOF and Punctuator tokens are already filtered out.

        if (token.type === Token.StringLiteral || token.type === Token.NumericLiteral) {
            if (strict && token.octal) {
                throwErrorTolerant(token, Messages.StrictOctalLiteral);
            }
            return markerApply(marker, delegate.createLiteral(token));
        }

        return markerApply(marker, delegate.createIdentifier(token.value));
    }

    function parseObjectProperty() {
        var token, key, id, value, param, expr,
            marker = markerCreate();

        token = lookahead;

        if (token.type === Token.Identifier) {

            id = parseObjectPropertyKey();

            // Property Assignment: Getter and Setter.

            if (token.value === 'get' && !(match(':') || match('('))) {
                key = parseObjectPropertyKey();
                expect('(');
                expect(')');
                return markerApply(marker, delegate.createProperty('get', key, parsePropertyFunction({ generator: false }), false, false));
            }
            if (token.value === 'set' && !(match(':') || match('('))) {
                key = parseObjectPropertyKey();
                expect('(');
                token = lookahead;
                param = [ parseTypeAnnotatableIdentifier() ];
                expect(')');
                return markerApply(marker, delegate.createProperty('set', key, parsePropertyFunction({ params: param, generator: false, name: token }), false, false));
            }
            if (match(':')) {
                lex();
                return markerApply(marker, delegate.createProperty('init', id, parseAssignmentExpression(), false, false));
            }
            if (match('(')) {
                return markerApply(marker, delegate.createProperty('init', id, parsePropertyMethodFunction({ generator: false }), true, false));
            }
            return markerApply(marker, delegate.createProperty('init', id, id, false, true));
        }
        if (token.type === Token.EOF || token.type === Token.Punctuator) {
            if (!match('*')) {
                throwUnexpected(token);
            }
            lex();

            id = parseObjectPropertyKey();

            if (!match('(')) {
                throwUnexpected(lex());
            }

            return markerApply(marker, delegate.createProperty('init', id, parsePropertyMethodFunction({ generator: true }), true, false));
        }
        key = parseObjectPropertyKey();
        if (match(':')) {
            lex();
            return markerApply(marker, delegate.createProperty('init', key, parseAssignmentExpression(), false, false));
        }
        if (match('(')) {
            return markerApply(marker, delegate.createProperty('init', key, parsePropertyMethodFunction({ generator: false }), true, false));
        }
        throwUnexpected(lex());
    }

    function parseObjectSpreadProperty() {
        var marker = markerCreate();
        expect('...');
        return markerApply(marker, delegate.createSpreadProperty(parseAssignmentExpression()));
    }

    function parseObjectInitialiser() {
        var properties = [], property, name, key, kind, map = {}, toString = String,
            marker = markerCreate();

        expect('{');

        while (!match('}')) {
            if (match('...')) {
                property = parseObjectSpreadProperty();
            } else {
                property = parseObjectProperty();

                if (property.key.type === Syntax.Identifier) {
                    name = property.key.name;
                } else {
                    name = toString(property.key.value);
                }
                kind = (property.kind === 'init') ? PropertyKind.Data : (property.kind === 'get') ? PropertyKind.Get : PropertyKind.Set;

                key = '$' + name;
                if (Object.prototype.hasOwnProperty.call(map, key)) {
                    if (map[key] === PropertyKind.Data) {
                        if (strict && kind === PropertyKind.Data) {
                            throwErrorTolerant({}, Messages.StrictDuplicateProperty);
                        } else if (kind !== PropertyKind.Data) {
                            throwErrorTolerant({}, Messages.AccessorDataProperty);
                        }
                    } else {
                        if (kind === PropertyKind.Data) {
                            throwErrorTolerant({}, Messages.AccessorDataProperty);
                        } else if (map[key] & kind) {
                            throwErrorTolerant({}, Messages.AccessorGetSet);
                        }
                    }
                    map[key] |= kind;
                } else {
                    map[key] = kind;
                }
            }

            properties.push(property);

            if (!match('}')) {
                expect(',');
            }
        }

        expect('}');

        return markerApply(marker, delegate.createObjectExpression(properties));
    }

    function parseTemplateElement(option) {
        var marker = markerCreate(),
            token = scanTemplateElement(option);
        if (strict && token.octal) {
            throwError(token, Messages.StrictOctalLiteral);
        }
        return markerApply(marker, delegate.createTemplateElement({ raw: token.value.raw, cooked: token.value.cooked }, token.tail));
    }

    function parseTemplateLiteral() {
        var quasi, quasis, expressions, marker = markerCreate();

        quasi = parseTemplateElement({ head: true });
        quasis = [ quasi ];
        expressions = [];

        while (!quasi.tail) {
            expressions.push(parseExpression());
            quasi = parseTemplateElement({ head: false });
            quasis.push(quasi);
        }

        return markerApply(marker, delegate.createTemplateLiteral(quasis, expressions));
    }

    // 11.1.6 The Grouping Operator

    function parseGroupExpression() {
        var expr;

        expect('(');

        ++state.parenthesizedCount;

        expr = parseExpression();

        expect(')');

        return expr;
    }


    // 11.1 Primary Expressions

    function parsePrimaryExpression() {
        var marker, type, token, expr;

        type = lookahead.type;

        if (type === Token.Identifier) {
            marker = markerCreate();
            return markerApply(marker, delegate.createIdentifier(lex().value));
        }

        if (type === Token.StringLiteral || type === Token.NumericLiteral) {
            if (strict && lookahead.octal) {
                throwErrorTolerant(lookahead, Messages.StrictOctalLiteral);
            }
            marker = markerCreate();
            return markerApply(marker, delegate.createLiteral(lex()));
        }

        if (type === Token.Keyword) {
            if (matchKeyword('this')) {
                marker = markerCreate();
                lex();
                return markerApply(marker, delegate.createThisExpression());
            }

            if (matchKeyword('function')) {
                return parseFunctionExpression();
            }

            if (matchKeyword('class')) {
                return parseClassExpression();
            }

            if (matchKeyword('super')) {
                marker = markerCreate();
                lex();
                return markerApply(marker, delegate.createIdentifier('super'));
            }
        }

        if (type === Token.BooleanLiteral) {
            marker = markerCreate();
            token = lex();
            token.value = (token.value === 'true');
            return markerApply(marker, delegate.createLiteral(token));
        }

        if (type === Token.NullLiteral) {
            marker = markerCreate();
            token = lex();
            token.value = null;
            return markerApply(marker, delegate.createLiteral(token));
        }

        if (match('[')) {
            return parseArrayInitialiser();
        }

        if (match('{')) {
            return parseObjectInitialiser();
        }

        if (match('(')) {
            return parseGroupExpression();
        }

        if (match('/') || match('/=')) {
            marker = markerCreate();
            return markerApply(marker, delegate.createLiteral(scanRegExp()));
        }

        if (type === Token.Template) {
            return parseTemplateLiteral();
        }

        if (match('<')) {
            return parseXJSElement();
        }

        throwUnexpected(lex());
    }

    // 11.2 Left-Hand-Side Expressions

    function parseArguments() {
        var args = [], arg;

        expect('(');

        if (!match(')')) {
            while (index < length) {
                arg = parseSpreadOrAssignmentExpression();
                args.push(arg);

                if (match(')')) {
                    break;
                } else if (arg.type === Syntax.SpreadElement) {
                    throwError({}, Messages.ElementAfterSpreadElement);
                }

                expect(',');
            }
        }

        expect(')');

        return args;
    }

    function parseSpreadOrAssignmentExpression() {
        if (match('...')) {
            var marker = markerCreate();
            lex();
            return markerApply(marker, delegate.createSpreadElement(parseAssignmentExpression()));
        }
        return parseAssignmentExpression();
    }

    function parseNonComputedProperty() {
        var marker = markerCreate(),
            token = lex();

        if (!isIdentifierName(token)) {
            throwUnexpected(token);
        }

        return markerApply(marker, delegate.createIdentifier(token.value));
    }

    function parseNonComputedMember() {
        expect('.');

        return parseNonComputedProperty();
    }

    function parseComputedMember() {
        var expr;

        expect('[');

        expr = parseExpression();

        expect(']');

        return expr;
    }

    function parseNewExpression() {
        var callee, args, marker = markerCreate();

        expectKeyword('new');
        callee = parseLeftHandSideExpression();
        args = match('(') ? parseArguments() : [];

        return markerApply(marker, delegate.createNewExpression(callee, args));
    }

    function parseLeftHandSideExpressionAllowCall() {
        var expr, args, marker = markerCreate();

        expr = matchKeyword('new') ? parseNewExpression() : parsePrimaryExpression();

        while (match('.') || match('[') || match('(') || lookahead.type === Token.Template) {
            if (match('(')) {
                args = parseArguments();
                expr = markerApply(marker, delegate.createCallExpression(expr, args));
            } else if (match('[')) {
                expr = markerApply(marker, delegate.createMemberExpression('[', expr, parseComputedMember()));
            } else if (match('.')) {
                expr = markerApply(marker, delegate.createMemberExpression('.', expr, parseNonComputedMember()));
            } else {
                expr = markerApply(marker, delegate.createTaggedTemplateExpression(expr, parseTemplateLiteral()));
            }
        }

        return expr;
    }

    function parseLeftHandSideExpression() {
        var expr, marker = markerCreate();

        expr = matchKeyword('new') ? parseNewExpression() : parsePrimaryExpression();

        while (match('.') || match('[') || lookahead.type === Token.Template) {
            if (match('[')) {
                expr = markerApply(marker, delegate.createMemberExpression('[', expr, parseComputedMember()));
            } else if (match('.')) {
                expr = markerApply(marker, delegate.createMemberExpression('.', expr, parseNonComputedMember()));
            } else {
                expr = markerApply(marker, delegate.createTaggedTemplateExpression(expr, parseTemplateLiteral()));
            }
        }

        return expr;
    }

    // 11.3 Postfix Expressions

    function parsePostfixExpression() {
        var marker = markerCreate(),
            expr = parseLeftHandSideExpressionAllowCall(),
            token;

        if (lookahead.type !== Token.Punctuator) {
            return expr;
        }

        if ((match('++') || match('--')) && !peekLineTerminator()) {
            // 11.3.1, 11.3.2
            if (strict && expr.type === Syntax.Identifier && isRestrictedWord(expr.name)) {
                throwErrorTolerant({}, Messages.StrictLHSPostfix);
            }

            if (!isLeftHandSide(expr)) {
                throwError({}, Messages.InvalidLHSInAssignment);
            }

            token = lex();
            expr = markerApply(marker, delegate.createPostfixExpression(token.value, expr));
        }

        return expr;
    }

    // 11.4 Unary Operators

    function parseUnaryExpression() {
        var marker, token, expr;

        if (lookahead.type !== Token.Punctuator && lookahead.type !== Token.Keyword) {
            return parsePostfixExpression();
        }

        if (match('++') || match('--')) {
            marker = markerCreate();
            token = lex();
            expr = parseUnaryExpression();
            // 11.4.4, 11.4.5
            if (strict && expr.type === Syntax.Identifier && isRestrictedWord(expr.name)) {
                throwErrorTolerant({}, Messages.StrictLHSPrefix);
            }

            if (!isLeftHandSide(expr)) {
                throwError({}, Messages.InvalidLHSInAssignment);
            }

            return markerApply(marker, delegate.createUnaryExpression(token.value, expr));
        }

        if (match('+') || match('-') || match('~') || match('!')) {
            marker = markerCreate();
            token = lex();
            expr = parseUnaryExpression();
            return markerApply(marker, delegate.createUnaryExpression(token.value, expr));
        }

        if (matchKeyword('delete') || matchKeyword('void') || matchKeyword('typeof')) {
            marker = markerCreate();
            token = lex();
            expr = parseUnaryExpression();
            expr = markerApply(marker, delegate.createUnaryExpression(token.value, expr));
            if (strict && expr.operator === 'delete' && expr.argument.type === Syntax.Identifier) {
                throwErrorTolerant({}, Messages.StrictDelete);
            }
            return expr;
        }

        return parsePostfixExpression();
    }

    function binaryPrecedence(token, allowIn) {
        var prec = 0;

        if (token.type !== Token.Punctuator && token.type !== Token.Keyword) {
            return 0;
        }

        switch (token.value) {
        case '||':
            prec = 1;
            break;

        case '&&':
            prec = 2;
            break;

        case '|':
            prec = 3;
            break;

        case '^':
            prec = 4;
            break;

        case '&':
            prec = 5;
            break;

        case '==':
        case '!=':
        case '===':
        case '!==':
            prec = 6;
            break;

        case '<':
        case '>':
        case '<=':
        case '>=':
        case 'instanceof':
            prec = 7;
            break;

        case 'in':
            prec = allowIn ? 7 : 0;
            break;

        case '<<':
        case '>>':
        case '>>>':
            prec = 8;
            break;

        case '+':
        case '-':
            prec = 9;
            break;

        case '*':
        case '/':
        case '%':
            prec = 11;
            break;

        default:
            break;
        }

        return prec;
    }

    // 11.5 Multiplicative Operators
    // 11.6 Additive Operators
    // 11.7 Bitwise Shift Operators
    // 11.8 Relational Operators
    // 11.9 Equality Operators
    // 11.10 Binary Bitwise Operators
    // 11.11 Binary Logical Operators

    function parseBinaryExpression() {
        var expr, token, prec, previousAllowIn, stack, right, operator, left, i,
            marker, markers;

        previousAllowIn = state.allowIn;
        state.allowIn = true;

        marker = markerCreate();
        left = parseUnaryExpression();

        token = lookahead;
        prec = binaryPrecedence(token, previousAllowIn);
        if (prec === 0) {
            return left;
        }
        token.prec = prec;
        lex();

        markers = [marker, markerCreate()];
        right = parseUnaryExpression();

        stack = [left, token, right];

        while ((prec = binaryPrecedence(lookahead, previousAllowIn)) > 0) {

            // Reduce: make a binary expression from the three topmost entries.
            while ((stack.length > 2) && (prec <= stack[stack.length - 2].prec)) {
                right = stack.pop();
                operator = stack.pop().value;
                left = stack.pop();
                expr = delegate.createBinaryExpression(operator, left, right);
                markers.pop();
                marker = markers.pop();
                markerApply(marker, expr);
                stack.push(expr);
                markers.push(marker);
            }

            // Shift.
            token = lex();
            token.prec = prec;
            stack.push(token);
            markers.push(markerCreate());
            expr = parseUnaryExpression();
            stack.push(expr);
        }

        state.allowIn = previousAllowIn;

        // Final reduce to clean-up the stack.
        i = stack.length - 1;
        expr = stack[i];
        markers.pop();
        while (i > 1) {
            expr = delegate.createBinaryExpression(stack[i - 1].value, stack[i - 2], expr);
            i -= 2;
            marker = markers.pop();
            markerApply(marker, expr);
        }

        return expr;
    }


    // 11.12 Conditional Operator

    function parseConditionalExpression() {
        var expr, previousAllowIn, consequent, alternate, marker = markerCreate();
        expr = parseBinaryExpression();

        if (match('?')) {
            lex();
            previousAllowIn = state.allowIn;
            state.allowIn = true;
            consequent = parseAssignmentExpression();
            state.allowIn = previousAllowIn;
            expect(':');
            alternate = parseAssignmentExpression();

            expr = markerApply(marker, delegate.createConditionalExpression(expr, consequent, alternate));
        }

        return expr;
    }

    // 11.13 Assignment Operators

    function reinterpretAsAssignmentBindingPattern(expr) {
        var i, len, property, element;

        if (expr.type === Syntax.ObjectExpression) {
            expr.type = Syntax.ObjectPattern;
            for (i = 0, len = expr.properties.length; i < len; i += 1) {
                property = expr.properties[i];
                if (property.type === Syntax.SpreadProperty) {
                    if (i < len - 1) {
                        throwError({}, Messages.PropertyAfterSpreadProperty);
                    }
                    reinterpretAsAssignmentBindingPattern(property.argument);
                } else {
                    if (property.kind !== 'init') {
                        throwError({}, Messages.InvalidLHSInAssignment);
                    }
                    reinterpretAsAssignmentBindingPattern(property.value);
                }
            }
        } else if (expr.type === Syntax.ArrayExpression) {
            expr.type = Syntax.ArrayPattern;
            for (i = 0, len = expr.elements.length; i < len; i += 1) {
                element = expr.elements[i];
                if (element) {
                    reinterpretAsAssignmentBindingPattern(element);
                }
            }
        } else if (expr.type === Syntax.Identifier) {
            if (isRestrictedWord(expr.name)) {
                throwError({}, Messages.InvalidLHSInAssignment);
            }
        } else if (expr.type === Syntax.SpreadElement) {
            reinterpretAsAssignmentBindingPattern(expr.argument);
            if (expr.argument.type === Syntax.ObjectPattern) {
                throwError({}, Messages.ObjectPatternAsSpread);
            }
        } else {
            if (expr.type !== Syntax.MemberExpression && expr.type !== Syntax.CallExpression && expr.type !== Syntax.NewExpression) {
                throwError({}, Messages.InvalidLHSInAssignment);
            }
        }
    }


    function reinterpretAsDestructuredParameter(options, expr) {
        var i, len, property, element;

        if (expr.type === Syntax.ObjectExpression) {
            expr.type = Syntax.ObjectPattern;
            for (i = 0, len = expr.properties.length; i < len; i += 1) {
                property = expr.properties[i];
                if (property.kind !== 'init') {
                    throwError({}, Messages.InvalidLHSInFormalsList);
                }
                reinterpretAsDestructuredParameter(options, property.value);
            }
        } else if (expr.type === Syntax.ArrayExpression) {
            expr.type = Syntax.ArrayPattern;
            for (i = 0, len = expr.elements.length; i < len; i += 1) {
                element = expr.elements[i];
                if (element) {
                    reinterpretAsDestructuredParameter(options, element);
                }
            }
        } else if (expr.type === Syntax.Identifier) {
            validateParam(options, expr, expr.name);
        } else {
            if (expr.type !== Syntax.MemberExpression) {
                throwError({}, Messages.InvalidLHSInFormalsList);
            }
        }
    }

    function reinterpretAsCoverFormalsList(expressions) {
        var i, len, param, params, defaults, defaultCount, options, rest;

        params = [];
        defaults = [];
        defaultCount = 0;
        rest = null;
        options = {
            paramSet: {}
        };

        for (i = 0, len = expressions.length; i < len; i += 1) {
            param = expressions[i];
            if (param.type === Syntax.Identifier) {
                params.push(param);
                defaults.push(null);
                validateParam(options, param, param.name);
            } else if (param.type === Syntax.ObjectExpression || param.type === Syntax.ArrayExpression) {
                reinterpretAsDestructuredParameter(options, param);
                params.push(param);
                defaults.push(null);
            } else if (param.type === Syntax.SpreadElement) {
                assert(i === len - 1, 'It is guaranteed that SpreadElement is last element by parseExpression');
                reinterpretAsDestructuredParameter(options, param.argument);
                rest = param.argument;
            } else if (param.type === Syntax.AssignmentExpression) {
                params.push(param.left);
                defaults.push(param.right);
                ++defaultCount;
                validateParam(options, param.left, param.left.name);
            } else {
                return null;
            }
        }

        if (options.message === Messages.StrictParamDupe) {
            throwError(
                strict ? options.stricted : options.firstRestricted,
                options.message
            );
        }

        if (defaultCount === 0) {
            defaults = [];
        }

        return {
            params: params,
            defaults: defaults,
            rest: rest,
            stricted: options.stricted,
            firstRestricted: options.firstRestricted,
            message: options.message
        };
    }

    function parseArrowFunctionExpression(options, marker) {
        var previousStrict, previousYieldAllowed, body;

        expect('=>');

        previousStrict = strict;
        previousYieldAllowed = state.yieldAllowed;
        state.yieldAllowed = false;
        body = parseConciseBody();

        if (strict && options.firstRestricted) {
            throwError(options.firstRestricted, options.message);
        }
        if (strict && options.stricted) {
            throwErrorTolerant(options.stricted, options.message);
        }

        strict = previousStrict;
        state.yieldAllowed = previousYieldAllowed;

        return markerApply(marker, delegate.createArrowFunctionExpression(
            options.params,
            options.defaults,
            body,
            options.rest,
            body.type !== Syntax.BlockStatement
        ));
    }

    function parseAssignmentExpression() {
        var marker, expr, token, params, oldParenthesizedCount;

        // Note that 'yield' is treated as a keyword in strict mode, but a
        // contextual keyword (identifier) in non-strict mode, so we need
        // to use matchKeyword and matchContextualKeyword appropriately.
        if ((state.yieldAllowed && matchContextualKeyword('yield')) || (strict && matchKeyword('yield'))) {
            return parseYieldExpression();
        }

        oldParenthesizedCount = state.parenthesizedCount;

        marker = markerCreate();

        if (match('(')) {
            token = lookahead2();
            if ((token.type === Token.Punctuator && token.value === ')') || token.value === '...') {
                params = parseParams();
                if (!match('=>')) {
                    throwUnexpected(lex());
                }
                return parseArrowFunctionExpression(params, marker);
            }
        }

        token = lookahead;
        expr = parseConditionalExpression();

        if (match('=>') &&
                (state.parenthesizedCount === oldParenthesizedCount ||
                state.parenthesizedCount === (oldParenthesizedCount + 1))) {
            if (expr.type === Syntax.Identifier) {
                params = reinterpretAsCoverFormalsList([ expr ]);
            } else if (expr.type === Syntax.SequenceExpression) {
                params = reinterpretAsCoverFormalsList(expr.expressions);
            }
            if (params) {
                return parseArrowFunctionExpression(params, marker);
            }
        }

        if (matchAssign()) {
            // 11.13.1
            if (strict && expr.type === Syntax.Identifier && isRestrictedWord(expr.name)) {
                throwErrorTolerant(token, Messages.StrictLHSAssignment);
            }

            // ES.next draf 11.13 Runtime Semantics step 1
            if (match('=') && (expr.type === Syntax.ObjectExpression || expr.type === Syntax.ArrayExpression)) {
                reinterpretAsAssignmentBindingPattern(expr);
            } else if (!isLeftHandSide(expr)) {
                throwError({}, Messages.InvalidLHSInAssignment);
            }

            expr = markerApply(marker, delegate.createAssignmentExpression(lex().value, expr, parseAssignmentExpression()));
        }

        return expr;
    }

    // 11.14 Comma Operator

    function parseExpression() {
        var marker, expr, expressions, sequence, coverFormalsList, spreadFound, oldParenthesizedCount;

        oldParenthesizedCount = state.parenthesizedCount;

        marker = markerCreate();
        expr = parseAssignmentExpression();
        expressions = [ expr ];

        if (match(',')) {
            while (index < length) {
                if (!match(',')) {
                    break;
                }

                lex();
                expr = parseSpreadOrAssignmentExpression();
                expressions.push(expr);

                if (expr.type === Syntax.SpreadElement) {
                    spreadFound = true;
                    if (!match(')')) {
                        throwError({}, Messages.ElementAfterSpreadElement);
                    }
                    break;
                }
            }

            sequence = markerApply(marker, delegate.createSequenceExpression(expressions));
        }

        if (match('=>')) {
            // Do not allow nested parentheses on the LHS of the =>.
            if (state.parenthesizedCount === oldParenthesizedCount || state.parenthesizedCount === (oldParenthesizedCount + 1)) {
                expr = expr.type === Syntax.SequenceExpression ? expr.expressions : expressions;
                coverFormalsList = reinterpretAsCoverFormalsList(expr);
                if (coverFormalsList) {
                    return parseArrowFunctionExpression(coverFormalsList, marker);
                }
            }
            throwUnexpected(lex());
        }

        if (spreadFound && lookahead2().value !== '=>') {
            throwError({}, Messages.IllegalSpread);
        }

        return sequence || expr;
    }

    // 12.1 Block

    function parseStatementList() {
        var list = [],
            statement;

        while (index < length) {
            if (match('}')) {
                break;
            }
            statement = parseSourceElement();
            if (typeof statement === 'undefined') {
                break;
            }
            list.push(statement);
        }

        return list;
    }

    function parseBlock() {
        var block, marker = markerCreate();

        expect('{');

        block = parseStatementList();

        expect('}');

        return markerApply(marker, delegate.createBlockStatement(block));
    }

    // 12.2 Variable Statement

    function parseTypeAnnotation(dontExpectColon) {
        var typeIdentifier = null, paramTypes = null, returnType = null,
            nullable = false, marker = markerCreate();

        if (!dontExpectColon) {
            expect(':');
        }

        if (match('?')) {
            lex();
            nullable = true;
        }

        if (lookahead.type === Token.Identifier) {
            typeIdentifier = parseVariableIdentifier();
        }

        if (match('(')) {
            lex();
            paramTypes = [];
            while (lookahead.type === Token.Identifier || match('?')) {
                paramTypes.push(parseTypeAnnotation(true));
                if (!match(')')) {
                    expect(',');
                }
            }
            expect(')');
            expect('=>');

            if (matchKeyword('void')) {
                lex();
            } else {
                returnType = parseTypeAnnotation(true);
            }
        }

        return markerApply(marker, delegate.createTypeAnnotation(
            typeIdentifier,
            paramTypes,
            returnType,
            nullable
        ));
    }

    function parseVariableIdentifier() {
        var marker = markerCreate(),
            token = lex();

        if (token.type !== Token.Identifier) {
            throwUnexpected(token);
        }

        return markerApply(marker, delegate.createIdentifier(token.value));
    }

    function parseTypeAnnotatableIdentifier() {
        var marker = markerCreate(),
            ident = parseVariableIdentifier();

        if (match(':')) {
            return markerApply(marker, delegate.createTypeAnnotatedIdentifier(ident, parseTypeAnnotation()));
        }

        return ident;
    }

    function parseVariableDeclaration(kind) {
        var id,
            marker = markerCreate(),
            init = null;
        if (match('{')) {
            id = parseObjectInitialiser();
            reinterpretAsAssignmentBindingPattern(id);
        } else if (match('[')) {
            id = parseArrayInitialiser();
            reinterpretAsAssignmentBindingPattern(id);
        } else {
            id = state.allowKeyword ? parseNonComputedProperty() : parseTypeAnnotatableIdentifier();
            // 12.2.1
            if (strict && isRestrictedWord(id.name)) {
                throwErrorTolerant({}, Messages.StrictVarName);
            }
        }

        if (kind === 'const') {
            if (!match('=')) {
                throwError({}, Messages.NoUnintializedConst);
            }
            expect('=');
            init = parseAssignmentExpression();
        } else if (match('=')) {
            lex();
            init = parseAssignmentExpression();
        }

        return markerApply(marker, delegate.createVariableDeclarator(id, init));
    }

    function parseVariableDeclarationList(kind) {
        var list = [];

        do {
            list.push(parseVariableDeclaration(kind));
            if (!match(',')) {
                break;
            }
            lex();
        } while (index < length);

        return list;
    }

    function parseVariableStatement() {
        var declarations, marker = markerCreate();

        expectKeyword('var');

        declarations = parseVariableDeclarationList();

        consumeSemicolon();

        return markerApply(marker, delegate.createVariableDeclaration(declarations, 'var'));
    }

    // kind may be `const` or `let`
    // Both are experimental and not in the specification yet.
    // see http://wiki.ecmascript.org/doku.php?id=harmony:const
    // and http://wiki.ecmascript.org/doku.php?id=harmony:let
    function parseConstLetDeclaration(kind) {
        var declarations, marker = markerCreate();

        expectKeyword(kind);

        declarations = parseVariableDeclarationList(kind);

        consumeSemicolon();

        return markerApply(marker, delegate.createVariableDeclaration(declarations, kind));
    }

    // http://wiki.ecmascript.org/doku.php?id=harmony:modules

    function parseModuleDeclaration() {
        var id, src, body, marker = markerCreate();

        lex();   // 'module'

        if (peekLineTerminator()) {
            throwError({}, Messages.NewlineAfterModule);
        }

        switch (lookahead.type) {

        case Token.StringLiteral:
            id = parsePrimaryExpression();
            body = parseModuleBlock();
            src = null;
            break;

        case Token.Identifier:
            id = parseVariableIdentifier();
            body = null;
            if (!matchContextualKeyword('from')) {
                throwUnexpected(lex());
            }
            lex();
            src = parsePrimaryExpression();
            if (src.type !== Syntax.Literal) {
                throwError({}, Messages.InvalidModuleSpecifier);
            }
            break;
        }

        consumeSemicolon();
        return markerApply(marker, delegate.createModuleDeclaration(id, src, body));
    }

    function parseExportBatchSpecifier() {
        var marker = markerCreate();
        expect('*');
        return markerApply(marker, delegate.createExportBatchSpecifier());
    }

    function parseExportSpecifier() {
        var id, name = null, marker = markerCreate();

        id = parseVariableIdentifier();
        if (matchContextualKeyword('as')) {
            lex();
            name = parseNonComputedProperty();
        }

        return markerApply(marker, delegate.createExportSpecifier(id, name));
    }

    function parseExportDeclaration() {
        var previousAllowKeyword, decl, def, src, specifiers,
            marker = markerCreate();

        expectKeyword('export');

        if (lookahead.type === Token.Keyword) {
            switch (lookahead.value) {
            case 'let':
            case 'const':
            case 'var':
            case 'class':
            case 'function':
                return markerApply(marker, delegate.createExportDeclaration(parseSourceElement(), null, null));
            }
        }

        if (isIdentifierName(lookahead)) {
            previousAllowKeyword = state.allowKeyword;
            state.allowKeyword = true;
            decl = parseVariableDeclarationList('let');
            state.allowKeyword = previousAllowKeyword;
            return markerApply(marker, delegate.createExportDeclaration(decl, null, null));
        }

        specifiers = [];
        src = null;

        if (match('*')) {
            specifiers.push(parseExportBatchSpecifier());
        } else {
            expect('{');
            do {
                specifiers.push(parseExportSpecifier());
            } while (match(',') && lex());
            expect('}');
        }

        if (matchContextualKeyword('from')) {
            lex();
            src = parsePrimaryExpression();
            if (src.type !== Syntax.Literal) {
                throwError({}, Messages.InvalidModuleSpecifier);
            }
        }

        consumeSemicolon();

        return markerApply(marker, delegate.createExportDeclaration(null, specifiers, src));
    }

    function parseImportDeclaration() {
        var specifiers, kind, src, marker = markerCreate();

        expectKeyword('import');
        specifiers = [];

        if (isIdentifierName(lookahead)) {
            kind = 'default';
            specifiers.push(parseImportSpecifier());

            if (!matchContextualKeyword('from')) {
                throwError({}, Messages.NoFromAfterImport);
            }
            lex();
        } else if (match('{')) {
            kind = 'named';
            lex();
            do {
                specifiers.push(parseImportSpecifier());
            } while (match(',') && lex());
            expect('}');

            if (!matchContextualKeyword('from')) {
                throwError({}, Messages.NoFromAfterImport);
            }
            lex();
        }

        src = parsePrimaryExpression();
        if (src.type !== Syntax.Literal) {
            throwError({}, Messages.InvalidModuleSpecifier);
        }

        consumeSemicolon();

        return markerApply(marker, delegate.createImportDeclaration(specifiers, kind, src));
    }

    function parseImportSpecifier() {
        var id, name = null, marker = markerCreate();

        id = parseNonComputedProperty();
        if (matchContextualKeyword('as')) {
            lex();
            name = parseVariableIdentifier();
        }

        return markerApply(marker, delegate.createImportSpecifier(id, name));
    }

    // 12.3 Empty Statement

    function parseEmptyStatement() {
        var marker = markerCreate();
        expect(';');
        return markerApply(marker, delegate.createEmptyStatement());
    }

    // 12.4 Expression Statement

    function parseExpressionStatement() {
        var marker = markerCreate(), expr = parseExpression();
        consumeSemicolon();
        return markerApply(marker, delegate.createExpressionStatement(expr));
    }

    // 12.5 If statement

    function parseIfStatement() {
        var test, consequent, alternate, marker = markerCreate();

        expectKeyword('if');

        expect('(');

        test = parseExpression();

        expect(')');

        consequent = parseStatement();

        if (matchKeyword('else')) {
            lex();
            alternate = parseStatement();
        } else {
            alternate = null;
        }

        return markerApply(marker, delegate.createIfStatement(test, consequent, alternate));
    }

    // 12.6 Iteration Statements

    function parseDoWhileStatement() {
        var body, test, oldInIteration, marker = markerCreate();

        expectKeyword('do');

        oldInIteration = state.inIteration;
        state.inIteration = true;

        body = parseStatement();

        state.inIteration = oldInIteration;

        expectKeyword('while');

        expect('(');

        test = parseExpression();

        expect(')');

        if (match(';')) {
            lex();
        }

        return markerApply(marker, delegate.createDoWhileStatement(body, test));
    }

    function parseWhileStatement() {
        var test, body, oldInIteration, marker = markerCreate();

        expectKeyword('while');

        expect('(');

        test = parseExpression();

        expect(')');

        oldInIteration = state.inIteration;
        state.inIteration = true;

        body = parseStatement();

        state.inIteration = oldInIteration;

        return markerApply(marker, delegate.createWhileStatement(test, body));
    }

    function parseForVariableDeclaration() {
        var marker = markerCreate(),
            token = lex(),
            declarations = parseVariableDeclarationList();

        return markerApply(marker, delegate.createVariableDeclaration(declarations, token.value));
    }

    function parseForStatement(opts) {
        var init, test, update, left, right, body, operator, oldInIteration,
            marker = markerCreate();
        init = test = update = null;
        expectKeyword('for');

        // http://wiki.ecmascript.org/doku.php?id=proposals:iterators_and_generators&s=each
        if (matchContextualKeyword('each')) {
            throwError({}, Messages.EachNotAllowed);
        }

        expect('(');

        if (match(';')) {
            lex();
        } else {
            if (matchKeyword('var') || matchKeyword('let') || matchKeyword('const')) {
                state.allowIn = false;
                init = parseForVariableDeclaration();
                state.allowIn = true;

                if (init.declarations.length === 1) {
                    if (matchKeyword('in') || matchContextualKeyword('of')) {
                        operator = lookahead;
                        if (!((operator.value === 'in' || init.kind !== 'var') && init.declarations[0].init)) {
                            lex();
                            left = init;
                            right = parseExpression();
                            init = null;
                        }
                    }
                }
            } else {
                state.allowIn = false;
                init = parseExpression();
                state.allowIn = true;

                if (matchContextualKeyword('of')) {
                    operator = lex();
                    left = init;
                    right = parseExpression();
                    init = null;
                } else if (matchKeyword('in')) {
                    // LeftHandSideExpression
                    if (!isAssignableLeftHandSide(init)) {
                        throwError({}, Messages.InvalidLHSInForIn);
                    }
                    operator = lex();
                    left = init;
                    right = parseExpression();
                    init = null;
                }
            }

            if (typeof left === 'undefined') {
                expect(';');
            }
        }

        if (typeof left === 'undefined') {

            if (!match(';')) {
                test = parseExpression();
            }
            expect(';');

            if (!match(')')) {
                update = parseExpression();
            }
        }

        expect(')');

        oldInIteration = state.inIteration;
        state.inIteration = true;

        if (!(opts !== undefined && opts.ignoreBody)) {
            body = parseStatement();
        }

        state.inIteration = oldInIteration;

        if (typeof left === 'undefined') {
            return markerApply(marker, delegate.createForStatement(init, test, update, body));
        }

        if (operator.value === 'in') {
            return markerApply(marker, delegate.createForInStatement(left, right, body));
        }
        return markerApply(marker, delegate.createForOfStatement(left, right, body));
    }

    // 12.7 The continue statement

    function parseContinueStatement() {
        var label = null, key, marker = markerCreate();

        expectKeyword('continue');

        // Optimize the most common form: 'continue;'.
        if (source.charCodeAt(index) === 59) {
            lex();

            if (!state.inIteration) {
                throwError({}, Messages.IllegalContinue);
            }

            return markerApply(marker, delegate.createContinueStatement(null));
        }

        if (peekLineTerminator()) {
            if (!state.inIteration) {
                throwError({}, Messages.IllegalContinue);
            }

            return markerApply(marker, delegate.createContinueStatement(null));
        }

        if (lookahead.type === Token.Identifier) {
            label = parseVariableIdentifier();

            key = '$' + label.name;
            if (!Object.prototype.hasOwnProperty.call(state.labelSet, key)) {
                throwError({}, Messages.UnknownLabel, label.name);
            }
        }

        consumeSemicolon();

        if (label === null && !state.inIteration) {
            throwError({}, Messages.IllegalContinue);
        }

        return markerApply(marker, delegate.createContinueStatement(label));
    }

    // 12.8 The break statement

    function parseBreakStatement() {
        var label = null, key, marker = markerCreate();

        expectKeyword('break');

        // Catch the very common case first: immediately a semicolon (char #59).
        if (source.charCodeAt(index) === 59) {
            lex();

            if (!(state.inIteration || state.inSwitch)) {
                throwError({}, Messages.IllegalBreak);
            }

            return markerApply(marker, delegate.createBreakStatement(null));
        }

        if (peekLineTerminator()) {
            if (!(state.inIteration || state.inSwitch)) {
                throwError({}, Messages.IllegalBreak);
            }

            return markerApply(marker, delegate.createBreakStatement(null));
        }

        if (lookahead.type === Token.Identifier) {
            label = parseVariableIdentifier();

            key = '$' + label.name;
            if (!Object.prototype.hasOwnProperty.call(state.labelSet, key)) {
                throwError({}, Messages.UnknownLabel, label.name);
            }
        }

        consumeSemicolon();

        if (label === null && !(state.inIteration || state.inSwitch)) {
            throwError({}, Messages.IllegalBreak);
        }

        return markerApply(marker, delegate.createBreakStatement(label));
    }

    // 12.9 The return statement

    function parseReturnStatement() {
        var argument = null, marker = markerCreate();

        expectKeyword('return');

        if (!state.inFunctionBody) {
            throwErrorTolerant({}, Messages.IllegalReturn);
        }

        // 'return' followed by a space and an identifier is very common.
        if (source.charCodeAt(index) === 32) {
            if (isIdentifierStart(source.charCodeAt(index + 1))) {
                argument = parseExpression();
                consumeSemicolon();
                return markerApply(marker, delegate.createReturnStatement(argument));
            }
        }

        if (peekLineTerminator()) {
            return markerApply(marker, delegate.createReturnStatement(null));
        }

        if (!match(';')) {
            if (!match('}') && lookahead.type !== Token.EOF) {
                argument = parseExpression();
            }
        }

        consumeSemicolon();

        return markerApply(marker, delegate.createReturnStatement(argument));
    }

    // 12.10 The with statement

    function parseWithStatement() {
        var object, body, marker = markerCreate();

        if (strict) {
            throwErrorTolerant({}, Messages.StrictModeWith);
        }

        expectKeyword('with');

        expect('(');

        object = parseExpression();

        expect(')');

        body = parseStatement();

        return markerApply(marker, delegate.createWithStatement(object, body));
    }

    // 12.10 The swith statement

    function parseSwitchCase() {
        var test,
            consequent = [],
            sourceElement,
            marker = markerCreate();

        if (matchKeyword('default')) {
            lex();
            test = null;
        } else {
            expectKeyword('case');
            test = parseExpression();
        }
        expect(':');

        while (index < length) {
            if (match('}') || matchKeyword('default') || matchKeyword('case')) {
                break;
            }
            sourceElement = parseSourceElement();
            if (typeof sourceElement === 'undefined') {
                break;
            }
            consequent.push(sourceElement);
        }

        return markerApply(marker, delegate.createSwitchCase(test, consequent));
    }

    function parseSwitchStatement() {
        var discriminant, cases, clause, oldInSwitch, defaultFound, marker = markerCreate();

        expectKeyword('switch');

        expect('(');

        discriminant = parseExpression();

        expect(')');

        expect('{');

        cases = [];

        if (match('}')) {
            lex();
            return markerApply(marker, delegate.createSwitchStatement(discriminant, cases));
        }

        oldInSwitch = state.inSwitch;
        state.inSwitch = true;
        defaultFound = false;

        while (index < length) {
            if (match('}')) {
                break;
            }
            clause = parseSwitchCase();
            if (clause.test === null) {
                if (defaultFound) {
                    throwError({}, Messages.MultipleDefaultsInSwitch);
                }
                defaultFound = true;
            }
            cases.push(clause);
        }

        state.inSwitch = oldInSwitch;

        expect('}');

        return markerApply(marker, delegate.createSwitchStatement(discriminant, cases));
    }

    // 12.13 The throw statement

    function parseThrowStatement() {
        var argument, marker = markerCreate();

        expectKeyword('throw');

        if (peekLineTerminator()) {
            throwError({}, Messages.NewlineAfterThrow);
        }

        argument = parseExpression();

        consumeSemicolon();

        return markerApply(marker, delegate.createThrowStatement(argument));
    }

    // 12.14 The try statement

    function parseCatchClause() {
        var param, body, marker = markerCreate();

        expectKeyword('catch');

        expect('(');
        if (match(')')) {
            throwUnexpected(lookahead);
        }

        param = parseExpression();
        // 12.14.1
        if (strict && param.type === Syntax.Identifier && isRestrictedWord(param.name)) {
            throwErrorTolerant({}, Messages.StrictCatchVariable);
        }

        expect(')');
        body = parseBlock();
        return markerApply(marker, delegate.createCatchClause(param, body));
    }

    function parseTryStatement() {
        var block, handlers = [], finalizer = null, marker = markerCreate();

        expectKeyword('try');

        block = parseBlock();

        if (matchKeyword('catch')) {
            handlers.push(parseCatchClause());
        }

        if (matchKeyword('finally')) {
            lex();
            finalizer = parseBlock();
        }

        if (handlers.length === 0 && !finalizer) {
            throwError({}, Messages.NoCatchOrFinally);
        }

        return markerApply(marker, delegate.createTryStatement(block, [], handlers, finalizer));
    }

    // 12.15 The debugger statement

    function parseDebuggerStatement() {
        var marker = markerCreate();
        expectKeyword('debugger');

        consumeSemicolon();

        return markerApply(marker, delegate.createDebuggerStatement());
    }

    // 12 Statements

    function parseStatement() {
        var type = lookahead.type,
            marker,
            expr,
            labeledBody,
            key;

        if (type === Token.EOF) {
            throwUnexpected(lookahead);
        }

        if (type === Token.Punctuator) {
            switch (lookahead.value) {
            case ';':
                return parseEmptyStatement();
            case '{':
                return parseBlock();
            case '(':
                return parseExpressionStatement();
            default:
                break;
            }
        }

        if (type === Token.Keyword) {
            switch (lookahead.value) {
            case 'break':
                return parseBreakStatement();
            case 'continue':
                return parseContinueStatement();
            case 'debugger':
                return parseDebuggerStatement();
            case 'do':
                return parseDoWhileStatement();
            case 'for':
                return parseForStatement();
            case 'function':
                return parseFunctionDeclaration();
            case 'class':
                return parseClassDeclaration();
            case 'if':
                return parseIfStatement();
            case 'return':
                return parseReturnStatement();
            case 'switch':
                return parseSwitchStatement();
            case 'throw':
                return parseThrowStatement();
            case 'try':
                return parseTryStatement();
            case 'var':
                return parseVariableStatement();
            case 'while':
                return parseWhileStatement();
            case 'with':
                return parseWithStatement();
            default:
                break;
            }
        }

        marker = markerCreate();
        expr = parseExpression();

        // 12.12 Labelled Statements
        if ((expr.type === Syntax.Identifier) && match(':')) {
            lex();

            key = '$' + expr.name;
            if (Object.prototype.hasOwnProperty.call(state.labelSet, key)) {
                throwError({}, Messages.Redeclaration, 'Label', expr.name);
            }

            state.labelSet[key] = true;
            labeledBody = parseStatement();
            delete state.labelSet[key];
            return markerApply(marker, delegate.createLabeledStatement(expr, labeledBody));
        }

        consumeSemicolon();

        return markerApply(marker, delegate.createExpressionStatement(expr));
    }

    // 13 Function Definition

    function parseConciseBody() {
        if (match('{')) {
            return parseFunctionSourceElements();
        }
        return parseAssignmentExpression();
    }

    function parseFunctionSourceElements() {
        var sourceElement, sourceElements = [], token, directive, firstRestricted,
            oldLabelSet, oldInIteration, oldInSwitch, oldInFunctionBody, oldParenthesizedCount,
            marker = markerCreate();

        expect('{');

        while (index < length) {
            if (lookahead.type !== Token.StringLiteral) {
                break;
            }
            token = lookahead;

            sourceElement = parseSourceElement();
            sourceElements.push(sourceElement);
            if (sourceElement.expression.type !== Syntax.Literal) {
                // this is not directive
                break;
            }
            directive = source.slice(token.range[0] + 1, token.range[1] - 1);
            if (directive === 'use strict') {
                strict = true;
                if (firstRestricted) {
                    throwErrorTolerant(firstRestricted, Messages.StrictOctalLiteral);
                }
            } else {
                if (!firstRestricted && token.octal) {
                    firstRestricted = token;
                }
            }
        }

        oldLabelSet = state.labelSet;
        oldInIteration = state.inIteration;
        oldInSwitch = state.inSwitch;
        oldInFunctionBody = state.inFunctionBody;
        oldParenthesizedCount = state.parenthesizedCount;

        state.labelSet = {};
        state.inIteration = false;
        state.inSwitch = false;
        state.inFunctionBody = true;
        state.parenthesizedCount = 0;

        while (index < length) {
            if (match('}')) {
                break;
            }
            sourceElement = parseSourceElement();
            if (typeof sourceElement === 'undefined') {
                break;
            }
            sourceElements.push(sourceElement);
        }

        expect('}');

        state.labelSet = oldLabelSet;
        state.inIteration = oldInIteration;
        state.inSwitch = oldInSwitch;
        state.inFunctionBody = oldInFunctionBody;
        state.parenthesizedCount = oldParenthesizedCount;

        return markerApply(marker, delegate.createBlockStatement(sourceElements));
    }

    function validateParam(options, param, name) {
        var key = '$' + name;
        if (strict) {
            if (isRestrictedWord(name)) {
                options.stricted = param;
                options.message = Messages.StrictParamName;
            }
            if (Object.prototype.hasOwnProperty.call(options.paramSet, key)) {
                options.stricted = param;
                options.message = Messages.StrictParamDupe;
            }
        } else if (!options.firstRestricted) {
            if (isRestrictedWord(name)) {
                options.firstRestricted = param;
                options.message = Messages.StrictParamName;
            } else if (isStrictModeReservedWord(name)) {
                options.firstRestricted = param;
                options.message = Messages.StrictReservedWord;
            } else if (Object.prototype.hasOwnProperty.call(options.paramSet, key)) {
                options.firstRestricted = param;
                options.message = Messages.StrictParamDupe;
            }
        }
        options.paramSet[key] = true;
    }

    function parseParam(options) {
        var token, rest, param, def;

        token = lookahead;
        if (token.value === '...') {
            token = lex();
            rest = true;
        }

        if (match('[')) {
            param = parseArrayInitialiser();
            reinterpretAsDestructuredParameter(options, param);
        } else if (match('{')) {
            if (rest) {
                throwError({}, Messages.ObjectPatternAsRestParameter);
            }
            param = parseObjectInitialiser();
            reinterpretAsDestructuredParameter(options, param);
        } else {
            // Typing rest params is awkward, so punting on that for now
            param = rest
                ? parseVariableIdentifier()
                : parseTypeAnnotatableIdentifier();
            validateParam(options, token, token.value);
            if (match('=')) {
                if (rest) {
                    throwErrorTolerant(lookahead, Messages.DefaultRestParameter);
                }
                lex();
                def = parseAssignmentExpression();
                ++options.defaultCount;
            }
        }

        if (rest) {
            if (!match(')')) {
                throwError({}, Messages.ParameterAfterRestParameter);
            }
            options.rest = param;
            return false;
        }

        options.params.push(param);
        options.defaults.push(def);
        return !match(')');
    }

    function parseParams(firstRestricted) {
        var options, marker = markerCreate();

        options = {
            params: [],
            defaultCount: 0,
            defaults: [],
            rest: null,
            firstRestricted: firstRestricted
        };

        expect('(');

        if (!match(')')) {
            options.paramSet = {};
            while (index < length) {
                if (!parseParam(options)) {
                    break;
                }
                expect(',');
            }
        }

        expect(')');

        if (options.defaultCount === 0) {
            options.defaults = [];
        }

        if (match(':')) {
            options.returnTypeAnnotation = parseTypeAnnotation();
        }

        return markerApply(marker, options);
    }

    function parseFunctionDeclaration() {
        var id, body, token, tmp, firstRestricted, message, previousStrict, previousYieldAllowed, generator,
            marker = markerCreate();

        expectKeyword('function');

        generator = false;
        if (match('*')) {
            lex();
            generator = true;
        }

        token = lookahead;

        id = parseVariableIdentifier();

        if (strict) {
            if (isRestrictedWord(token.value)) {
                throwErrorTolerant(token, Messages.StrictFunctionName);
            }
        } else {
            if (isRestrictedWord(token.value)) {
                firstRestricted = token;
                message = Messages.StrictFunctionName;
            } else if (isStrictModeReservedWord(token.value)) {
                firstRestricted = token;
                message = Messages.StrictReservedWord;
            }
        }

        tmp = parseParams(firstRestricted);
        firstRestricted = tmp.firstRestricted;
        if (tmp.message) {
            message = tmp.message;
        }

        previousStrict = strict;
        previousYieldAllowed = state.yieldAllowed;
        state.yieldAllowed = generator;

        body = parseFunctionSourceElements();

        if (strict && firstRestricted) {
            throwError(firstRestricted, message);
        }
        if (strict && tmp.stricted) {
            throwErrorTolerant(tmp.stricted, message);
        }
        strict = previousStrict;
        state.yieldAllowed = previousYieldAllowed;

        return markerApply(marker, delegate.createFunctionDeclaration(id, tmp.params, tmp.defaults, body, tmp.rest, generator, false,
            tmp.returnTypeAnnotation));
    }

    function parseFunctionExpression() {
        var token, id = null, firstRestricted, message, tmp, body, previousStrict, previousYieldAllowed, generator,
            marker = markerCreate();

        expectKeyword('function');

        generator = false;

        if (match('*')) {
            lex();
            generator = true;
        }

        if (!match('(')) {
            token = lookahead;
            id = parseVariableIdentifier();
            if (strict) {
                if (isRestrictedWord(token.value)) {
                    throwErrorTolerant(token, Messages.StrictFunctionName);
                }
            } else {
                if (isRestrictedWord(token.value)) {
                    firstRestricted = token;
                    message = Messages.StrictFunctionName;
                } else if (isStrictModeReservedWord(token.value)) {
                    firstRestricted = token;
                    message = Messages.StrictReservedWord;
                }
            }
        }

        tmp = parseParams(firstRestricted);
        firstRestricted = tmp.firstRestricted;
        if (tmp.message) {
            message = tmp.message;
        }

        previousStrict = strict;
        previousYieldAllowed = state.yieldAllowed;
        state.yieldAllowed = generator;

        body = parseFunctionSourceElements();

        if (strict && firstRestricted) {
            throwError(firstRestricted, message);
        }
        if (strict && tmp.stricted) {
            throwErrorTolerant(tmp.stricted, message);
        }
        strict = previousStrict;
        state.yieldAllowed = previousYieldAllowed;

        return markerApply(marker, delegate.createFunctionExpression(id, tmp.params, tmp.defaults, body, tmp.rest, generator, false,
            tmp.returnTypeAnnotation));
    }

    function parseYieldExpression() {
        var yieldToken, delegateFlag, expr, marker = markerCreate();

        yieldToken = lex();
        assert(yieldToken.value === 'yield', 'Called parseYieldExpression with non-yield lookahead.');

        if (!state.yieldAllowed) {
            throwErrorTolerant({}, Messages.IllegalYield);
        }

        delegateFlag = false;
        if (match('*')) {
            lex();
            delegateFlag = true;
        }

        expr = parseAssignmentExpression();

        return markerApply(marker, delegate.createYieldExpression(expr, delegateFlag));
    }

    // 14 Classes

    function parseMethodDefinition(existingPropNames) {
        var token, key, param, propType, isValidDuplicateProp = false,
            marker = markerCreate();

        if (lookahead.value === 'static') {
            propType = ClassPropertyType.static;
            lex();
        } else {
            propType = ClassPropertyType.prototype;
        }

        if (match('*')) {
            lex();
            return markerApply(marker, delegate.createMethodDefinition(
                propType,
                '',
                parseObjectPropertyKey(),
                parsePropertyMethodFunction({ generator: true })
            ));
        }

        token = lookahead;
        key = parseObjectPropertyKey();

        if (token.value === 'get' && !match('(')) {
            key = parseObjectPropertyKey();

            // It is a syntax error if any other properties have a name
            // duplicating this one unless they are a setter
            if (existingPropNames[propType].hasOwnProperty(key.name)) {
                isValidDuplicateProp =
                    // There isn't already a getter for this prop
                    existingPropNames[propType][key.name].get === undefined
                    // There isn't already a data prop by this name
                    && existingPropNames[propType][key.name].data === undefined
                    // The only existing prop by this name is a setter
                    && existingPropNames[propType][key.name].set !== undefined;
                if (!isValidDuplicateProp) {
                    throwError(key, Messages.IllegalDuplicateClassProperty);
                }
            } else {
                existingPropNames[propType][key.name] = {};
            }
            existingPropNames[propType][key.name].get = true;

            expect('(');
            expect(')');
            return markerApply(marker, delegate.createMethodDefinition(
                propType,
                'get',
                key,
                parsePropertyFunction({ generator: false })
            ));
        }
        if (token.value === 'set' && !match('(')) {
            key = parseObjectPropertyKey();

            // It is a syntax error if any other properties have a name
            // duplicating this one unless they are a getter
            if (existingPropNames[propType].hasOwnProperty(key.name)) {
                isValidDuplicateProp =
                    // There isn't already a setter for this prop
                    existingPropNames[propType][key.name].set === undefined
                    // There isn't already a data prop by this name
                    && existingPropNames[propType][key.name].data === undefined
                    // The only existing prop by this name is a getter
                    && existingPropNames[propType][key.name].get !== undefined;
                if (!isValidDuplicateProp) {
                    throwError(key, Messages.IllegalDuplicateClassProperty);
                }
            } else {
                existingPropNames[propType][key.name] = {};
            }
            existingPropNames[propType][key.name].set = true;

            expect('(');
            token = lookahead;
            param = [ parseTypeAnnotatableIdentifier() ];
            expect(')');
            return markerApply(marker, delegate.createMethodDefinition(
                propType,
                'set',
                key,
                parsePropertyFunction({ params: param, generator: false, name: token })
            ));
        }

        // It is a syntax error if any other properties have the same name as a
        // non-getter, non-setter method
        if (existingPropNames[propType].hasOwnProperty(key.name)) {
            throwError(key, Messages.IllegalDuplicateClassProperty);
        } else {
            existingPropNames[propType][key.name] = {};
        }
        existingPropNames[propType][key.name].data = true;

        return markerApply(marker, delegate.createMethodDefinition(
            propType,
            '',
            key,
            parsePropertyMethodFunction({ generator: false })
        ));
    }

    function parseClassElement(existingProps) {
        if (match(';')) {
            lex();
            return;
        }
        return parseMethodDefinition(existingProps);
    }

    function parseClassBody() {
        var classElement, classElements = [], existingProps = {}, marker = markerCreate();

        existingProps[ClassPropertyType.static] = {};
        existingProps[ClassPropertyType.prototype] = {};

        expect('{');

        while (index < length) {
            if (match('}')) {
                break;
            }
            classElement = parseClassElement(existingProps);

            if (typeof classElement !== 'undefined') {
                classElements.push(classElement);
            }
        }

        expect('}');

        return markerApply(marker, delegate.createClassBody(classElements));
    }

    function parseClassExpression() {
        var id, previousYieldAllowed, superClass = null, marker = markerCreate();

        expectKeyword('class');

        if (!matchKeyword('extends') && !match('{')) {
            id = parseVariableIdentifier();
        }

        if (matchKeyword('extends')) {
            expectKeyword('extends');
            previousYieldAllowed = state.yieldAllowed;
            state.yieldAllowed = false;
            superClass = parseAssignmentExpression();
            state.yieldAllowed = previousYieldAllowed;
        }

        return markerApply(marker, delegate.createClassExpression(id, superClass, parseClassBody()));
    }

    function parseClassDeclaration() {
        var id, previousYieldAllowed, superClass = null, marker = markerCreate();

        expectKeyword('class');

        id = parseVariableIdentifier();

        if (matchKeyword('extends')) {
            expectKeyword('extends');
            previousYieldAllowed = state.yieldAllowed;
            state.yieldAllowed = false;
            superClass = parseAssignmentExpression();
            state.yieldAllowed = previousYieldAllowed;
        }

        return markerApply(marker, delegate.createClassDeclaration(id, superClass, parseClassBody()));
    }

    // 15 Program

    function matchModuleDeclaration() {
        var id;
        if (matchContextualKeyword('module')) {
            id = lookahead2();
            return id.type === Token.StringLiteral || id.type === Token.Identifier;
        }
        return false;
    }

    function parseSourceElement() {
        if (lookahead.type === Token.Keyword) {
            switch (lookahead.value) {
            case 'const':
            case 'let':
                return parseConstLetDeclaration(lookahead.value);
            case 'function':
                return parseFunctionDeclaration();
            case 'export':
                return parseExportDeclaration();
            case 'import':
                return parseImportDeclaration();
            default:
                return parseStatement();
            }
        }

        if (matchModuleDeclaration()) {
            throwError({}, Messages.NestedModule);
        }

        if (lookahead.type !== Token.EOF) {
            return parseStatement();
        }
    }

    function parseProgramElement() {
        if (lookahead.type === Token.Keyword) {
            switch (lookahead.value) {
            case 'export':
                return parseExportDeclaration();
            case 'import':
                return parseImportDeclaration();
            }
        }

        if (matchModuleDeclaration()) {
            return parseModuleDeclaration();
        }

        return parseSourceElement();
    }

    function parseProgramElements() {
        var sourceElement, sourceElements = [], token, directive, firstRestricted;

        while (index < length) {
            token = lookahead;
            if (token.type !== Token.StringLiteral) {
                break;
            }

            sourceElement = parseProgramElement();
            sourceElements.push(sourceElement);
            if (sourceElement.expression.type !== Syntax.Literal) {
                // this is not directive
                break;
            }
            directive = source.slice(token.range[0] + 1, token.range[1] - 1);
            if (directive === 'use strict') {
                strict = true;
                if (firstRestricted) {
                    throwErrorTolerant(firstRestricted, Messages.StrictOctalLiteral);
                }
            } else {
                if (!firstRestricted && token.octal) {
                    firstRestricted = token;
                }
            }
        }

        while (index < length) {
            sourceElement = parseProgramElement();
            if (typeof sourceElement === 'undefined') {
                break;
            }
            sourceElements.push(sourceElement);
        }
        return sourceElements;
    }

    function parseModuleElement() {
        return parseSourceElement();
    }

    function parseModuleElements() {
        var list = [],
            statement;

        while (index < length) {
            if (match('}')) {
                break;
            }
            statement = parseModuleElement();
            if (typeof statement === 'undefined') {
                break;
            }
            list.push(statement);
        }

        return list;
    }

    function parseModuleBlock() {
        var block, marker = markerCreate();

        expect('{');

        block = parseModuleElements();

        expect('}');

        return markerApply(marker, delegate.createBlockStatement(block));
    }

    function parseProgram() {
        var body, marker = markerCreate();
        strict = false;
        peek();
        body = parseProgramElements();
        return markerApply(marker, delegate.createProgram(body));
    }

    // The following functions are needed only when the option to preserve
    // the comments is active.

    function addComment(type, value, start, end, loc) {
        var comment;

        assert(typeof start === 'number', 'Comment must have valid position');

        // Because the way the actual token is scanned, often the comments
        // (if any) are skipped twice during the lexical analysis.
        // Thus, we need to skip adding a comment if the comment array already
        // handled it.
        if (state.lastCommentStart >= start) {
            return;
        }
        state.lastCommentStart = start;

        comment = {
            type: type,
            value: value
        };
        if (extra.range) {
            comment.range = [start, end];
        }
        if (extra.loc) {
            comment.loc = loc;
        }
        extra.comments.push(comment);
    }

    function scanComment() {
        var comment, ch, loc, start, blockComment, lineComment;

        comment = '';
        blockComment = false;
        lineComment = false;

        while (index < length) {
            ch = source[index];

            if (lineComment) {
                ch = source[index++];
                if (isLineTerminator(ch.charCodeAt(0))) {
                    loc.end = {
                        line: lineNumber,
                        column: index - lineStart - 1
                    };
                    lineComment = false;
                    addComment('Line', comment, start, index - 1, loc);
                    if (ch === '\r' && source[index] === '\n') {
                        ++index;
                    }
                    ++lineNumber;
                    lineStart = index;
                    comment = '';
                } else if (index >= length) {
                    lineComment = false;
                    comment += ch;
                    loc.end = {
                        line: lineNumber,
                        column: length - lineStart
                    };
                    addComment('Line', comment, start, length, loc);
                } else {
                    comment += ch;
                }
            } else if (blockComment) {
                if (isLineTerminator(ch.charCodeAt(0))) {
                    if (ch === '\r' && source[index + 1] === '\n') {
                        ++index;
                        comment += '\r\n';
                    } else {
                        comment += ch;
                    }
                    ++lineNumber;
                    ++index;
                    lineStart = index;
                    if (index >= length) {
                        throwError({}, Messages.UnexpectedToken, 'ILLEGAL');
                    }
                } else {
                    ch = source[index++];
                    if (index >= length) {
                        throwError({}, Messages.UnexpectedToken, 'ILLEGAL');
                    }
                    comment += ch;
                    if (ch === '*') {
                        ch = source[index];
                        if (ch === '/') {
                            comment = comment.substr(0, comment.length - 1);
                            blockComment = false;
                            ++index;
                            loc.end = {
                                line: lineNumber,
                                column: index - lineStart
                            };
                            addComment('Block', comment, start, index, loc);
                            comment = '';
                        }
                    }
                }
            } else if (ch === '/') {
                ch = source[index + 1];
                if (ch === '/') {
                    loc = {
                        start: {
                            line: lineNumber,
                            column: index - lineStart
                        }
                    };
                    start = index;
                    index += 2;
                    lineComment = true;
                    if (index >= length) {
                        loc.end = {
                            line: lineNumber,
                            column: index - lineStart
                        };
                        lineComment = false;
                        addComment('Line', comment, start, index, loc);
                    }
                } else if (ch === '*') {
                    start = index;
                    index += 2;
                    blockComment = true;
                    loc = {
                        start: {
                            line: lineNumber,
                            column: index - lineStart - 2
                        }
                    };
                    if (index >= length) {
                        throwError({}, Messages.UnexpectedToken, 'ILLEGAL');
                    }
                } else {
                    break;
                }
            } else if (isWhiteSpace(ch.charCodeAt(0))) {
                ++index;
            } else if (isLineTerminator(ch.charCodeAt(0))) {
                ++index;
                if (ch ===  '\r' && source[index] === '\n') {
                    ++index;
                }
                ++lineNumber;
                lineStart = index;
            } else {
                break;
            }
        }
    }

    // 16 XJS

    XHTMLEntities = {
        quot: '\u0022',
        amp: '&',
        apos: '\u0027',
        lt: '<',
        gt: '>',
        nbsp: '\u00A0',
        iexcl: '\u00A1',
        cent: '\u00A2',
        pound: '\u00A3',
        curren: '\u00A4',
        yen: '\u00A5',
        brvbar: '\u00A6',
        sect: '\u00A7',
        uml: '\u00A8',
        copy: '\u00A9',
        ordf: '\u00AA',
        laquo: '\u00AB',
        not: '\u00AC',
        shy: '\u00AD',
        reg: '\u00AE',
        macr: '\u00AF',
        deg: '\u00B0',
        plusmn: '\u00B1',
        sup2: '\u00B2',
        sup3: '\u00B3',
        acute: '\u00B4',
        micro: '\u00B5',
        para: '\u00B6',
        middot: '\u00B7',
        cedil: '\u00B8',
        sup1: '\u00B9',
        ordm: '\u00BA',
        raquo: '\u00BB',
        frac14: '\u00BC',
        frac12: '\u00BD',
        frac34: '\u00BE',
        iquest: '\u00BF',
        Agrave: '\u00C0',
        Aacute: '\u00C1',
        Acirc: '\u00C2',
        Atilde: '\u00C3',
        Auml: '\u00C4',
        Aring: '\u00C5',
        AElig: '\u00C6',
        Ccedil: '\u00C7',
        Egrave: '\u00C8',
        Eacute: '\u00C9',
        Ecirc: '\u00CA',
        Euml: '\u00CB',
        Igrave: '\u00CC',
        Iacute: '\u00CD',
        Icirc: '\u00CE',
        Iuml: '\u00CF',
        ETH: '\u00D0',
        Ntilde: '\u00D1',
        Ograve: '\u00D2',
        Oacute: '\u00D3',
        Ocirc: '\u00D4',
        Otilde: '\u00D5',
        Ouml: '\u00D6',
        times: '\u00D7',
        Oslash: '\u00D8',
        Ugrave: '\u00D9',
        Uacute: '\u00DA',
        Ucirc: '\u00DB',
        Uuml: '\u00DC',
        Yacute: '\u00DD',
        THORN: '\u00DE',
        szlig: '\u00DF',
        agrave: '\u00E0',
        aacute: '\u00E1',
        acirc: '\u00E2',
        atilde: '\u00E3',
        auml: '\u00E4',
        aring: '\u00E5',
        aelig: '\u00E6',
        ccedil: '\u00E7',
        egrave: '\u00E8',
        eacute: '\u00E9',
        ecirc: '\u00EA',
        euml: '\u00EB',
        igrave: '\u00EC',
        iacute: '\u00ED',
        icirc: '\u00EE',
        iuml: '\u00EF',
        eth: '\u00F0',
        ntilde: '\u00F1',
        ograve: '\u00F2',
        oacute: '\u00F3',
        ocirc: '\u00F4',
        otilde: '\u00F5',
        ouml: '\u00F6',
        divide: '\u00F7',
        oslash: '\u00F8',
        ugrave: '\u00F9',
        uacute: '\u00FA',
        ucirc: '\u00FB',
        uuml: '\u00FC',
        yacute: '\u00FD',
        thorn: '\u00FE',
        yuml: '\u00FF',
        OElig: '\u0152',
        oelig: '\u0153',
        Scaron: '\u0160',
        scaron: '\u0161',
        Yuml: '\u0178',
        fnof: '\u0192',
        circ: '\u02C6',
        tilde: '\u02DC',
        Alpha: '\u0391',
        Beta: '\u0392',
        Gamma: '\u0393',
        Delta: '\u0394',
        Epsilon: '\u0395',
        Zeta: '\u0396',
        Eta: '\u0397',
        Theta: '\u0398',
        Iota: '\u0399',
        Kappa: '\u039A',
        Lambda: '\u039B',
        Mu: '\u039C',
        Nu: '\u039D',
        Xi: '\u039E',
        Omicron: '\u039F',
        Pi: '\u03A0',
        Rho: '\u03A1',
        Sigma: '\u03A3',
        Tau: '\u03A4',
        Upsilon: '\u03A5',
        Phi: '\u03A6',
        Chi: '\u03A7',
        Psi: '\u03A8',
        Omega: '\u03A9',
        alpha: '\u03B1',
        beta: '\u03B2',
        gamma: '\u03B3',
        delta: '\u03B4',
        epsilon: '\u03B5',
        zeta: '\u03B6',
        eta: '\u03B7',
        theta: '\u03B8',
        iota: '\u03B9',
        kappa: '\u03BA',
        lambda: '\u03BB',
        mu: '\u03BC',
        nu: '\u03BD',
        xi: '\u03BE',
        omicron: '\u03BF',
        pi: '\u03C0',
        rho: '\u03C1',
        sigmaf: '\u03C2',
        sigma: '\u03C3',
        tau: '\u03C4',
        upsilon: '\u03C5',
        phi: '\u03C6',
        chi: '\u03C7',
        psi: '\u03C8',
        omega: '\u03C9',
        thetasym: '\u03D1',
        upsih: '\u03D2',
        piv: '\u03D6',
        ensp: '\u2002',
        emsp: '\u2003',
        thinsp: '\u2009',
        zwnj: '\u200C',
        zwj: '\u200D',
        lrm: '\u200E',
        rlm: '\u200F',
        ndash: '\u2013',
        mdash: '\u2014',
        lsquo: '\u2018',
        rsquo: '\u2019',
        sbquo: '\u201A',
        ldquo: '\u201C',
        rdquo: '\u201D',
        bdquo: '\u201E',
        dagger: '\u2020',
        Dagger: '\u2021',
        bull: '\u2022',
        hellip: '\u2026',
        permil: '\u2030',
        prime: '\u2032',
        Prime: '\u2033',
        lsaquo: '\u2039',
        rsaquo: '\u203A',
        oline: '\u203E',
        frasl: '\u2044',
        euro: '\u20AC',
        image: '\u2111',
        weierp: '\u2118',
        real: '\u211C',
        trade: '\u2122',
        alefsym: '\u2135',
        larr: '\u2190',
        uarr: '\u2191',
        rarr: '\u2192',
        darr: '\u2193',
        harr: '\u2194',
        crarr: '\u21B5',
        lArr: '\u21D0',
        uArr: '\u21D1',
        rArr: '\u21D2',
        dArr: '\u21D3',
        hArr: '\u21D4',
        forall: '\u2200',
        part: '\u2202',
        exist: '\u2203',
        empty: '\u2205',
        nabla: '\u2207',
        isin: '\u2208',
        notin: '\u2209',
        ni: '\u220B',
        prod: '\u220F',
        sum: '\u2211',
        minus: '\u2212',
        lowast: '\u2217',
        radic: '\u221A',
        prop: '\u221D',
        infin: '\u221E',
        ang: '\u2220',
        and: '\u2227',
        or: '\u2228',
        cap: '\u2229',
        cup: '\u222A',
        'int': '\u222B',
        there4: '\u2234',
        sim: '\u223C',
        cong: '\u2245',
        asymp: '\u2248',
        ne: '\u2260',
        equiv: '\u2261',
        le: '\u2264',
        ge: '\u2265',
        sub: '\u2282',
        sup: '\u2283',
        nsub: '\u2284',
        sube: '\u2286',
        supe: '\u2287',
        oplus: '\u2295',
        otimes: '\u2297',
        perp: '\u22A5',
        sdot: '\u22C5',
        lceil: '\u2308',
        rceil: '\u2309',
        lfloor: '\u230A',
        rfloor: '\u230B',
        lang: '\u2329',
        rang: '\u232A',
        loz: '\u25CA',
        spades: '\u2660',
        clubs: '\u2663',
        hearts: '\u2665',
        diams: '\u2666'
    };

    function getQualifiedXJSName(object) {
        if (object.type === Syntax.XJSIdentifier) {
            return object.name;
        }
        if (object.type === Syntax.XJSNamespacedName) {
            return object.namespace.name + ':' + object.name.name;
        }
        if (object.type === Syntax.XJSMemberExpression) {
            return (
                getQualifiedXJSName(object.object) + '.' +
                getQualifiedXJSName(object.property)
            );
        }
    }

    function isXJSIdentifierStart(ch) {
        // exclude backslash (\)
        return (ch !== 92) && isIdentifierStart(ch);
    }

    function isXJSIdentifierPart(ch) {
        // exclude backslash (\) and add hyphen (-)
        return (ch !== 92) && (ch === 45 || isIdentifierPart(ch));
    }

    function scanXJSIdentifier() {
        var ch, start, value = '';

        start = index;
        while (index < length) {
            ch = source.charCodeAt(index);
            if (!isXJSIdentifierPart(ch)) {
                break;
            }
            value += source[index++];
        }

        return {
            type: Token.XJSIdentifier,
            value: value,
            lineNumber: lineNumber,
            lineStart: lineStart,
            range: [start, index]
        };
    }

    function scanXJSEntity() {
        var ch, str = '', count = 0, entity;
        ch = source[index];
        assert(ch === '&', 'Entity must start with an ampersand');
        index++;
        while (index < length && count++ < 10) {
            ch = source[index++];
            if (ch === ';') {
                break;
            }
            str += ch;
        }

        if (str[0] === '#' && str[1] === 'x') {
            entity = String.fromCharCode(parseInt(str.substr(2), 16));
        } else if (str[0] === '#') {
            entity = String.fromCharCode(parseInt(str.substr(1), 10));
        } else {
            entity = XHTMLEntities[str];
        }
        return entity;
    }

    function scanXJSText(stopChars) {
        var ch, str = '', start;
        start = index;
        while (index < length) {
            ch = source[index];
            if (stopChars.indexOf(ch) !== -1) {
                break;
            }
            if (ch === '&') {
                str += scanXJSEntity();
            } else {
                index++;
                if (isLineTerminator(ch.charCodeAt(0))) {
                    ++lineNumber;
                    lineStart = index;
                }
                str += ch;
            }
        }
        return {
            type: Token.XJSText,
            value: str,
            lineNumber: lineNumber,
            lineStart: lineStart,
            range: [start, index]
        };
    }

    function scanXJSStringLiteral() {
        var innerToken, quote, start;

        quote = source[index];
        assert((quote === '\'' || quote === '"'),
            'String literal must starts with a quote');

        start = index;
        ++index;

        innerToken = scanXJSText([quote]);

        if (quote !== source[index]) {
            throwError({}, Messages.UnexpectedToken, 'ILLEGAL');
        }

        ++index;

        innerToken.range = [start, index];

        return innerToken;
    }

    /**
     * Between XJS opening and closing tags (e.g. <foo>HERE</foo>), anything that
     * is not another XJS tag and is not an expression wrapped by {} is text.
     */
    function advanceXJSChild() {
        var ch = source.charCodeAt(index);

        // { (123) and < (60)
        if (ch !== 123 && ch !== 60) {
            return scanXJSText(['<', '{']);
        }

        return scanPunctuator();
    }

    function parseXJSIdentifier() {
        var token, marker = markerCreate();

        if (lookahead.type !== Token.XJSIdentifier) {
            throwUnexpected(lookahead);
        }

        token = lex();
        return markerApply(marker, delegate.createXJSIdentifier(token.value));
    }

    function parseXJSNamespacedName() {
        var namespace, name, marker = markerCreate();

        namespace = parseXJSIdentifier();
        expect(':');
        name = parseXJSIdentifier();

        return markerApply(marker, delegate.createXJSNamespacedName(namespace, name));
    }

    function parseXJSMemberExpression() {
        var marker = markerCreate(),
            expr = parseXJSIdentifier();

        while (match('.')) {
            lex();
            expr = markerApply(marker, delegate.createXJSMemberExpression(expr, parseXJSIdentifier()));
        }

        return expr;
    }

    function parseXJSElementName() {
        if (lookahead2().value === ':') {
            return parseXJSNamespacedName();
        }
        if (lookahead2().value === '.') {
            return parseXJSMemberExpression();
        }

        return parseXJSIdentifier();
    }

    function parseXJSAttributeName() {
        if (lookahead2().value === ':') {
            return parseXJSNamespacedName();
        }

        return parseXJSIdentifier();
    }

    function parseXJSAttributeValue() {
        var value, marker;
        if (match('{')) {
            value = parseXJSExpressionContainer();
            if (value.expression.type === Syntax.XJSEmptyExpression) {
                throwError(
                    value,
                    'XJS attributes must only be assigned a non-empty ' +
                        'expression'
                );
            }
        } else if (match('<')) {
            value = parseXJSElement();
        } else if (lookahead.type === Token.XJSText) {
            marker = markerCreate();
            value = markerApply(marker, delegate.createLiteral(lex()));
        } else {
            throwError({}, Messages.InvalidXJSAttributeValue);
        }
        return value;
    }

    function parseXJSEmptyExpression() {
        var marker = markerCreatePreserveWhitespace();
        while (source.charAt(index) !== '}') {
            index++;
        }
        return markerApply(marker, delegate.createXJSEmptyExpression());
    }

    function parseXJSExpressionContainer() {
        var expression, origInXJSChild, origInXJSTag, marker = markerCreate();

        origInXJSChild = state.inXJSChild;
        origInXJSTag = state.inXJSTag;
        state.inXJSChild = false;
        state.inXJSTag = false;

        expect('{');

        if (match('}')) {
            expression = parseXJSEmptyExpression();
        } else {
            expression = parseExpression();
        }

        state.inXJSChild = origInXJSChild;
        state.inXJSTag = origInXJSTag;

        expect('}');

        return markerApply(marker, delegate.createXJSExpressionContainer(expression));
    }

    function parseXJSSpreadAttribute() {
        var expression, origInXJSChild, origInXJSTag, marker = markerCreate();

        origInXJSChild = state.inXJSChild;
        origInXJSTag = state.inXJSTag;
        state.inXJSChild = false;
        state.inXJSTag = false;

        expect('{');
        expect('...');

        expression = parseAssignmentExpression();

        state.inXJSChild = origInXJSChild;
        state.inXJSTag = origInXJSTag;

        expect('}');

        return markerApply(marker, delegate.createXJSSpreadAttribute(expression));
    }

    function parseXJSAttribute() {
        var name, marker;

        if (match('{')) {
            return parseXJSSpreadAttribute();
        }

        marker = markerCreate();

        name = parseXJSAttributeName();

        // HTML empty attribute
        if (match('=')) {
            lex();
            return markerApply(marker, delegate.createXJSAttribute(name, parseXJSAttributeValue()));
        }

        return markerApply(marker, delegate.createXJSAttribute(name));
    }

    function parseXJSChild() {
        var token, marker;
        if (match('{')) {
            token = parseXJSExpressionContainer();
        } else if (lookahead.type === Token.XJSText) {
            marker = markerCreatePreserveWhitespace();
            token = markerApply(marker, delegate.createLiteral(lex()));
        } else {
            token = parseXJSElement();
        }
        return token;
    }

    function parseXJSClosingElement() {
        var name, origInXJSChild, origInXJSTag, marker = markerCreate();
        origInXJSChild = state.inXJSChild;
        origInXJSTag = state.inXJSTag;
        state.inXJSChild = false;
        state.inXJSTag = true;
        expect('<');
        expect('/');
        name = parseXJSElementName();
        // Because advance() (called by lex() called by expect()) expects there
        // to be a valid token after >, it needs to know whether to look for a
        // standard JS token or an XJS text node
        state.inXJSChild = origInXJSChild;
        state.inXJSTag = origInXJSTag;
        expect('>');
        return markerApply(marker, delegate.createXJSClosingElement(name));
    }

    function parseXJSOpeningElement() {
        var name, attribute, attributes = [], selfClosing = false, origInXJSChild, origInXJSTag, marker = markerCreate();

        origInXJSChild = state.inXJSChild;
        origInXJSTag = state.inXJSTag;
        state.inXJSChild = false;
        state.inXJSTag = true;

        expect('<');

        name = parseXJSElementName();

        while (index < length &&
                lookahead.value !== '/' &&
                lookahead.value !== '>') {
            attributes.push(parseXJSAttribute());
        }

        state.inXJSTag = origInXJSTag;

        if (lookahead.value === '/') {
            expect('/');
            // Because advance() (called by lex() called by expect()) expects
            // there to be a valid token after >, it needs to know whether to
            // look for a standard JS token or an XJS text node
            state.inXJSChild = origInXJSChild;
            expect('>');
            selfClosing = true;
        } else {
            state.inXJSChild = true;
            expect('>');
        }
        return markerApply(marker, delegate.createXJSOpeningElement(name, attributes, selfClosing));
    }

    function parseXJSElement() {
        var openingElement, closingElement, children = [], origInXJSChild, origInXJSTag, marker = markerCreate();

        origInXJSChild = state.inXJSChild;
        origInXJSTag = state.inXJSTag;
        openingElement = parseXJSOpeningElement();

        if (!openingElement.selfClosing) {
            while (index < length) {
                state.inXJSChild = false; // Call lookahead2() with inXJSChild = false because </ should not be considered in the child
                if (lookahead.value === '<' && lookahead2().value === '/') {
                    break;
                }
                state.inXJSChild = true;
                children.push(parseXJSChild());
            }
            state.inXJSChild = origInXJSChild;
            state.inXJSTag = origInXJSTag;
            closingElement = parseXJSClosingElement();
            if (getQualifiedXJSName(closingElement.name) !== getQualifiedXJSName(openingElement.name)) {
                throwError({}, Messages.ExpectedXJSClosingTag, getQualifiedXJSName(openingElement.name));
            }
        }

        // When (erroneously) writing two adjacent tags like
        //
        //     var x = <div>one</div><div>two</div>;
        //
        // the default error message is a bit incomprehensible. Since it's
        // rarely (never?) useful to write a less-than sign after an XJS
        // element, we disallow it here in the parser in order to provide a
        // better error message. (In the rare case that the less-than operator
        // was intended, the left tag can be wrapped in parentheses.)
        if (!origInXJSChild && match('<')) {
            throwError(lookahead, Messages.AdjacentXJSElements);
        }

        return markerApply(marker, delegate.createXJSElement(openingElement, closingElement, children));
    }

    function collectToken() {
        var start, loc, token, range, value;

        if (!state.inXJSChild) {
            skipComment();
        }

        start = index;
        loc = {
            start: {
                line: lineNumber,
                column: index - lineStart
            }
        };

        token = extra.advance();
        loc.end = {
            line: lineNumber,
            column: index - lineStart
        };

        if (token.type !== Token.EOF) {
            range = [token.range[0], token.range[1]];
            value = source.slice(token.range[0], token.range[1]);
            extra.tokens.push({
                type: TokenName[token.type],
                value: value,
                range: range,
                loc: loc
            });
        }

        return token;
    }

    function collectRegex() {
        var pos, loc, regex, token;

        skipComment();

        pos = index;
        loc = {
            start: {
                line: lineNumber,
                column: index - lineStart
            }
        };

        regex = extra.scanRegExp();
        loc.end = {
            line: lineNumber,
            column: index - lineStart
        };

        if (!extra.tokenize) {
            // Pop the previous token, which is likely '/' or '/='
            if (extra.tokens.length > 0) {
                token = extra.tokens[extra.tokens.length - 1];
                if (token.range[0] === pos && token.type === 'Punctuator') {
                    if (token.value === '/' || token.value === '/=') {
                        extra.tokens.pop();
                    }
                }
            }

            extra.tokens.push({
                type: 'RegularExpression',
                value: regex.literal,
                range: [pos, index],
                loc: loc
            });
        }

        return regex;
    }

    function filterTokenLocation() {
        var i, entry, token, tokens = [];

        for (i = 0; i < extra.tokens.length; ++i) {
            entry = extra.tokens[i];
            token = {
                type: entry.type,
                value: entry.value
            };
            if (extra.range) {
                token.range = entry.range;
            }
            if (extra.loc) {
                token.loc = entry.loc;
            }
            tokens.push(token);
        }

        extra.tokens = tokens;
    }

    function patch() {
        if (extra.comments) {
            extra.skipComment = skipComment;
            skipComment = scanComment;
        }

        if (typeof extra.tokens !== 'undefined') {
            extra.advance = advance;
            extra.scanRegExp = scanRegExp;

            advance = collectToken;
            scanRegExp = collectRegex;
        }
    }

    function unpatch() {
        if (typeof extra.skipComment === 'function') {
            skipComment = extra.skipComment;
        }

        if (typeof extra.scanRegExp === 'function') {
            advance = extra.advance;
            scanRegExp = extra.scanRegExp;
        }
    }

    // This is used to modify the delegate.

    function extend(object, properties) {
        var entry, result = {};

        for (entry in object) {
            if (object.hasOwnProperty(entry)) {
                result[entry] = object[entry];
            }
        }

        for (entry in properties) {
            if (properties.hasOwnProperty(entry)) {
                result[entry] = properties[entry];
            }
        }

        return result;
    }

    function tokenize(code, options) {
        var toString,
            token,
            tokens;

        toString = String;
        if (typeof code !== 'string' && !(code instanceof String)) {
            code = toString(code);
        }

        delegate = SyntaxTreeDelegate;
        source = code;
        index = 0;
        lineNumber = (source.length > 0) ? 1 : 0;
        lineStart = 0;
        length = source.length;
        lookahead = null;
        state = {
            allowKeyword: true,
            allowIn: true,
            labelSet: {},
            inFunctionBody: false,
            inIteration: false,
            inSwitch: false,
            lastCommentStart: -1
        };

        extra = {};

        // Options matching.
        options = options || {};

        // Of course we collect tokens here.
        options.tokens = true;
        extra.tokens = [];
        extra.tokenize = true;
        // The following two fields are necessary to compute the Regex tokens.
        extra.openParenToken = -1;
        extra.openCurlyToken = -1;

        extra.range = (typeof options.range === 'boolean') && options.range;
        extra.loc = (typeof options.loc === 'boolean') && options.loc;

        if (typeof options.comment === 'boolean' && options.comment) {
            extra.comments = [];
        }
        if (typeof options.tolerant === 'boolean' && options.tolerant) {
            extra.errors = [];
        }

        if (length > 0) {
            if (typeof source[0] === 'undefined') {
                // Try first to convert to a string. This is good as fast path
                // for old IE which understands string indexing for string
                // literals only and not for string object.
                if (code instanceof String) {
                    source = code.valueOf();
                }
            }
        }

        patch();

        try {
            peek();
            if (lookahead.type === Token.EOF) {
                return extra.tokens;
            }

            token = lex();
            while (lookahead.type !== Token.EOF) {
                try {
                    token = lex();
                } catch (lexError) {
                    token = lookahead;
                    if (extra.errors) {
                        extra.errors.push(lexError);
                        // We have to break on the first error
                        // to avoid infinite loops.
                        break;
                    } else {
                        throw lexError;
                    }
                }
            }

            filterTokenLocation();
            tokens = extra.tokens;
            if (typeof extra.comments !== 'undefined') {
                tokens.comments = extra.comments;
            }
            if (typeof extra.errors !== 'undefined') {
                tokens.errors = extra.errors;
            }
        } catch (e) {
            throw e;
        } finally {
            unpatch();
            extra = {};
        }
        return tokens;
    }

    function parse(code, options) {
        var program, toString;

        toString = String;
        if (typeof code !== 'string' && !(code instanceof String)) {
            code = toString(code);
        }

        delegate = SyntaxTreeDelegate;
        source = code;
        index = 0;
        lineNumber = (source.length > 0) ? 1 : 0;
        lineStart = 0;
        length = source.length;
        lookahead = null;
        state = {
            allowKeyword: false,
            allowIn: true,
            labelSet: {},
            parenthesizedCount: 0,
            inFunctionBody: false,
            inIteration: false,
            inSwitch: false,
            inXJSChild: false,
            inXJSTag: false,
            lastCommentStart: -1,
            yieldAllowed: false
        };

        extra = {};
        if (typeof options !== 'undefined') {
            extra.range = (typeof options.range === 'boolean') && options.range;
            extra.loc = (typeof options.loc === 'boolean') && options.loc;

            if (extra.loc && options.source !== null && options.source !== undefined) {
                delegate = extend(delegate, {
                    'postProcess': function (node) {
                        node.loc.source = toString(options.source);
                        return node;
                    }
                });
            }

            if (typeof options.tokens === 'boolean' && options.tokens) {
                extra.tokens = [];
            }
            if (typeof options.comment === 'boolean' && options.comment) {
                extra.comments = [];
            }
            if (typeof options.tolerant === 'boolean' && options.tolerant) {
                extra.errors = [];
            }
        }

        if (length > 0) {
            if (typeof source[0] === 'undefined') {
                // Try first to convert to a string. This is good as fast path
                // for old IE which understands string indexing for string
                // literals only and not for string object.
                if (code instanceof String) {
                    source = code.valueOf();
                }
            }
        }

        patch();
        try {
            program = parseProgram();
            if (typeof extra.comments !== 'undefined') {
                program.comments = extra.comments;
            }
            if (typeof extra.tokens !== 'undefined') {
                filterTokenLocation();
                program.tokens = extra.tokens;
            }
            if (typeof extra.errors !== 'undefined') {
                program.errors = extra.errors;
            }
        } catch (e) {
            throw e;
        } finally {
            unpatch();
            extra = {};
        }

        return program;
    }

    // Sync with *.json manifests.
<<<<<<< HEAD
    exports.version = '4001.0001.0000-dev-harmony-fb';
=======
    exports.version = '4001.0002.0000-dev-harmony-fb';
>>>>>>> dda408c0

    exports.tokenize = tokenize;

    exports.parse = parse;

    // Deep copy.
    exports.Syntax = (function () {
        var name, types = {};

        if (typeof Object.create === 'function') {
            types = Object.create(null);
        }

        for (name in Syntax) {
            if (Syntax.hasOwnProperty(name)) {
                types[name] = Syntax[name];
            }
        }

        if (typeof Object.freeze === 'function') {
            Object.freeze(types);
        }

        return types;
    }());

}));
/* vim: set sw=4 ts=4 et tw=80 : */<|MERGE_RESOLUTION|>--- conflicted
+++ resolved
@@ -6060,11 +6060,7 @@
     }
 
     // Sync with *.json manifests.
-<<<<<<< HEAD
-    exports.version = '4001.0001.0000-dev-harmony-fb';
-=======
     exports.version = '4001.0002.0000-dev-harmony-fb';
->>>>>>> dda408c0
 
     exports.tokenize = tokenize;
 
