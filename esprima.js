--- conflicted
+++ resolved
@@ -30,35 +30,6 @@
   THIS SOFTWARE, EVEN IF ADVISED OF THE POSSIBILITY OF SUCH DAMAGE.
 */
 
-<<<<<<< HEAD
-/*jslint bitwise:true plusplus:true */
-/*global esprima:true, define:true, exports:true, window: true,
-throwErrorTolerant: true,
-throwError: true, generateStatement: true, peek: true,
-parseAssignmentExpression: true, parseBlock: true,
-parseClassExpression: true, parseClassDeclaration: true, parseExpression: true,
-parseDeclareClass: true, parseDeclareFunction: true,
-parseDeclareModule: true, parseDeclareVariable: true,
-parseForStatement: true,
-parseFunctionDeclaration: true, parseFunctionExpression: true,
-parseFunctionSourceElements: true, parseVariableIdentifier: true,
-parseImportSpecifier: true, parseInterface: true,
-parseLeftHandSideExpression: true, parseParams: true, validateParam: true,
-parseSpreadOrAssignmentExpression: true,
-parseStatement: true, parseSourceElement: true, parseConciseBody: true,
-advanceXJSChild: true, isXJSIdentifierStart: true, isXJSIdentifierPart: true,
-scanXJSStringLiteral: true, scanXJSIdentifier: true,
-parseXJSAttributeValue: true, parseXJSChild: true, parseXJSElement: true, parseXJSExpressionContainer: true, parseXJSEmptyExpression: true,
-parseFunctionTypeParam: true,
-parsePrimaryType: true,
-parseTypeAlias: true,
-parseType: true, parseTypeAnnotatableIdentifier: true, parseTypeAnnotation: true,
-parseTypeParameterDeclaration: true,
-parseYieldExpression: true, parseAwaitExpression: true
-*/
-
-=======
->>>>>>> 6a9d2d23
 (function (root, factory) {
     'use strict';
 
@@ -312,9 +283,8 @@
         IllegalExportDeclaration: 'Illegal export declaration',
         NoUninitializedConst: 'Const must be initialized',
         ComprehensionRequiresBlock: 'Comprehension must have at least one block',
-<<<<<<< HEAD
-        ComprehensionError:  'Comprehension Error',
-        EachNotAllowed:  'Each is not supported',
+        ComprehensionError: 'Comprehension Error',
+        EachNotAllowed: 'Each is not supported',
         InvalidXJSAttributeValue: 'XJS value should be either an expression or a quoted XJS text',
         ExpectedXJSClosingTag: 'Expected corresponding XJS closing tag for %0',
         AdjacentXJSElements: 'Adjacent XJS elements must be wrapped in an enclosing tag',
@@ -324,10 +294,6 @@
             'error. Remember, function type parameters are named so function ' +
             'types look like (name1: type1, name2: type2) => returnType. You ' +
             'probably wrote (type1) => returnType'
-=======
-        ComprehensionError: 'Comprehension Error',
-        EachNotAllowed: 'Each is not supported'
->>>>>>> 6a9d2d23
     };
 
     // See also tools/generate-unicode-regex.py.
@@ -2773,20 +2739,12 @@
             };
         },
 
-<<<<<<< HEAD
-        createImportDeclaration: function (specifiers, source, isType) {
+        createImportDeclaration: function (specifiers, src, isType) {
             return {
                 type: Syntax.ImportDeclaration,
                 specifiers: specifiers,
-                source: source,
+                source: src,
                 isType: isType
-=======
-        createImportDeclaration: function (specifiers, src) {
-            return {
-                type: Syntax.ImportDeclaration,
-                specifiers: specifiers,
-                source: src
->>>>>>> 6a9d2d23
             };
         },
 
@@ -3205,13 +3163,8 @@
     }
 
     function parseObjectProperty() {
-<<<<<<< HEAD
-        var token, key, id, value, param, expr, computed,
+        var token, key, id, param, computed,
             marker = markerCreate(), returnType, typeParameters;
-=======
-        var token, key, id, param, computed,
-            marker = markerCreate();
->>>>>>> 6a9d2d23
 
         token = lookahead;
         computed = (token.value === '[' && token.type === Token.Punctuator);
@@ -4353,7 +4306,6 @@
     function parseTypeParameterInstantiation() {
         var marker = markerCreate(), oldInType = state.inType, paramTypes = [];
 
-<<<<<<< HEAD
         state.inType = true;
 
         expect('<');
@@ -4361,11 +4313,6 @@
             paramTypes.push(parseType());
             if (!match('>')) {
                 expect(',');
-=======
-        if (kind === 'const') {
-            if (!match('=')) {
-                throwError({}, Messages.NoUninitializedConst);
->>>>>>> 6a9d2d23
             }
         }
         expect('>');
@@ -4584,7 +4531,6 @@
         ));
     }
 
-<<<<<<< HEAD
     function parseFunctionTypeParams() {
         var ret = { params: [], rest: null };
         while (lookahead.type === Token.Identifier) {
@@ -4851,7 +4797,7 @@
 
         if (kind === 'const') {
             if (!match('=')) {
-                throwError({}, Messages.NoUnintializedConst);
+                throwError({}, Messages.NoUninitializedConst);
             }
             expect('=');
             init = parseAssignmentExpression();
@@ -4943,12 +4889,8 @@
     }
 
     function parseExportDeclaration() {
-        var backtrackToken, id, previousAllowKeyword, declaration = null,
-=======
-    function parseExportDeclaration() {
         var declaration = null,
             possibleIdentifierToken, sourceElement,
->>>>>>> 6a9d2d23
             isExportFromIdentifier,
             src = null, specifiers = [],
             marker = markerCreate();
@@ -6147,16 +6089,7 @@
             isAsync, typeParameters, tokenValue, returnType,
             annotationMarker, propMap;
 
-<<<<<<< HEAD
         propType = isStatic ? ClassPropertyType.static : ClassPropertyType.prototype;
-=======
-        if (lookahead.value === 'static') {
-            propType = ClassPropertyType.static;
-            lex();
-        } else {
-            propType = ClassPropertyType.prototype;
-        }
->>>>>>> 6a9d2d23
 
         if (generator) {
             return delegate.createMethodDefinition(
@@ -6251,10 +6184,8 @@
             isStatic = false, possiblyOpenBracketToken;
         if (match(';')) {
             lex();
-        } else {
-            return parseMethodDefinition();
-        }
-<<<<<<< HEAD
+            return;
+        }
 
         if (lookahead.value === 'static') {
             lex();
@@ -6288,8 +6219,6 @@
             generator,
             computed
         ));
-=======
->>>>>>> 6a9d2d23
     }
 
     function parseClassBody() {
@@ -7415,16 +7344,11 @@
     function collectToken() {
         var loc, token, range, value, entry;
 
-<<<<<<< HEAD
         /* istanbul ignore else */
         if (!state.inXJSChild) {
             skipComment();
         }
 
-        start = index;
-=======
-        skipComment();
->>>>>>> 6a9d2d23
         loc = {
             start: {
                 line: lineNumber,
