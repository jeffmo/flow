/*
  Copyright (C) 2013 Ariya Hidayat <ariya.hidayat@gmail.com>
  Copyright (C) 2013 Thaddee Tyl <thaddee.tyl@gmail.com>
  Copyright (C) 2012 Ariya Hidayat <ariya.hidayat@gmail.com>
  Copyright (C) 2012 Mathias Bynens <mathias@qiwi.be>
  Copyright (C) 2012 Joost-Wim Boekesteijn <joost-wim@boekesteijn.nl>
  Copyright (C) 2012 Kris Kowal <kris.kowal@cixar.com>
  Copyright (C) 2012 Yusuke Suzuki <utatane.tea@gmail.com>
  Copyright (C) 2012 Arpad Borsos <arpad.borsos@googlemail.com>
  Copyright (C) 2011 Ariya Hidayat <ariya.hidayat@gmail.com>

  Redistribution and use in source and binary forms, with or without
  modification, are permitted provided that the following conditions are met:

    * Redistributions of source code must retain the above copyright
      notice, this list of conditions and the following disclaimer.
    * Redistributions in binary form must reproduce the above copyright
      notice, this list of conditions and the following disclaimer in the
      documentation and/or other materials provided with the distribution.

  THIS SOFTWARE IS PROVIDED BY THE COPYRIGHT HOLDERS AND CONTRIBUTORS "AS IS"
  AND ANY EXPRESS OR IMPLIED WARRANTIES, INCLUDING, BUT NOT LIMITED TO, THE
  IMPLIED WARRANTIES OF MERCHANTABILITY AND FITNESS FOR A PARTICULAR PURPOSE
  ARE DISCLAIMED. IN NO EVENT SHALL <COPYRIGHT HOLDER> BE LIABLE FOR ANY
  DIRECT, INDIRECT, INCIDENTAL, SPECIAL, EXEMPLARY, OR CONSEQUENTIAL DAMAGES
  (INCLUDING, BUT NOT LIMITED TO, PROCUREMENT OF SUBSTITUTE GOODS OR SERVICES;
  LOSS OF USE, DATA, OR PROFITS; OR BUSINESS INTERRUPTION) HOWEVER CAUSED AND
  ON ANY THEORY OF LIABILITY, WHETHER IN CONTRACT, STRICT LIABILITY, OR TORT
  (INCLUDING NEGLIGENCE OR OTHERWISE) ARISING IN ANY WAY OUT OF THE USE OF
  THIS SOFTWARE, EVEN IF ADVISED OF THE POSSIBILITY OF SUCH DAMAGE.
*/

(function (root, factory) {
    'use strict';

    // Universal Module Definition (UMD) to support AMD, CommonJS/Node.js,
    // Rhino, and plain browser loading.

    /* istanbul ignore next */
    if (typeof define === 'function' && define.amd) {
        define(['exports'], factory);
    } else if (typeof exports !== 'undefined') {
        factory(exports);
    } else {
        factory((root.esprima = {}));
    }
}(this, function (exports) {
    'use strict';

    var Token,
        TokenName,
        FnExprTokens,
        Syntax,
        PropertyKind,
        Messages,
        Regex,
        SyntaxTreeDelegate,
        XHTMLEntities,
        ClassPropertyType,
        source,
        strict,
        index,
        lineNumber,
        lineStart,
        length,
        delegate,
        lookahead,
        state,
        extra;

    Token = {
        BooleanLiteral: 1,
        EOF: 2,
        Identifier: 3,
        Keyword: 4,
        NullLiteral: 5,
        NumericLiteral: 6,
        Punctuator: 7,
        StringLiteral: 8,
        RegularExpression: 9,
        Template: 10,
        JSXIdentifier: 11,
        JSXText: 12
    };

    TokenName = {};
    TokenName[Token.BooleanLiteral] = 'Boolean';
    TokenName[Token.EOF] = '<end>';
    TokenName[Token.Identifier] = 'Identifier';
    TokenName[Token.Keyword] = 'Keyword';
    TokenName[Token.NullLiteral] = 'Null';
    TokenName[Token.NumericLiteral] = 'Numeric';
    TokenName[Token.Punctuator] = 'Punctuator';
    TokenName[Token.StringLiteral] = 'String';
    TokenName[Token.JSXIdentifier] = 'JSXIdentifier';
    TokenName[Token.JSXText] = 'JSXText';
    TokenName[Token.RegularExpression] = 'RegularExpression';
    TokenName[Token.Template] = 'Template';

    // A function following one of those tokens is an expression.
    FnExprTokens = ['(', '{', '[', 'in', 'typeof', 'instanceof', 'new',
                    'return', 'case', 'delete', 'throw', 'void',
                    // assignment operators
                    '=', '+=', '-=', '*=', '/=', '%=', '<<=', '>>=', '>>>=',
                    '&=', '|=', '^=', ',',
                    // binary/unary operators
                    '+', '-', '*', '/', '%', '++', '--', '<<', '>>', '>>>', '&',
                    '|', '^', '!', '~', '&&', '||', '?', ':', '===', '==', '>=',
                    '<=', '<', '>', '!=', '!=='];

    Syntax = {
        AnyTypeAnnotation: 'AnyTypeAnnotation',
        ArrayExpression: 'ArrayExpression',
        ArrayPattern: 'ArrayPattern',
        ArrayTypeAnnotation: 'ArrayTypeAnnotation',
        ArrowFunctionExpression: 'ArrowFunctionExpression',
        AssignmentExpression: 'AssignmentExpression',
        BinaryExpression: 'BinaryExpression',
        BlockStatement: 'BlockStatement',
        BooleanTypeAnnotation: 'BooleanTypeAnnotation',
        BreakStatement: 'BreakStatement',
        CallExpression: 'CallExpression',
        CatchClause: 'CatchClause',
        ClassBody: 'ClassBody',
        ClassDeclaration: 'ClassDeclaration',
        ClassExpression: 'ClassExpression',
        ClassImplements: 'ClassImplements',
        ClassProperty: 'ClassProperty',
        ComprehensionBlock: 'ComprehensionBlock',
        ComprehensionExpression: 'ComprehensionExpression',
        ConditionalExpression: 'ConditionalExpression',
        ContinueStatement: 'ContinueStatement',
        DebuggerStatement: 'DebuggerStatement',
        DeclareClass: 'DeclareClass',
        DeclareFunction: 'DeclareFunction',
        DeclareModule: 'DeclareModule',
        DeclareVariable: 'DeclareVariable',
        DoWhileStatement: 'DoWhileStatement',
        EmptyStatement: 'EmptyStatement',
        ExportDeclaration: 'ExportDeclaration',
        ExportBatchSpecifier: 'ExportBatchSpecifier',
        ExportSpecifier: 'ExportSpecifier',
        ExpressionStatement: 'ExpressionStatement',
        ForInStatement: 'ForInStatement',
        ForOfStatement: 'ForOfStatement',
        ForStatement: 'ForStatement',
        FunctionDeclaration: 'FunctionDeclaration',
        FunctionExpression: 'FunctionExpression',
        FunctionTypeAnnotation: 'FunctionTypeAnnotation',
        FunctionTypeParam: 'FunctionTypeParam',
        GenericTypeAnnotation: 'GenericTypeAnnotation',
        Identifier: 'Identifier',
        IfStatement: 'IfStatement',
        ImportDeclaration: 'ImportDeclaration',
        ImportDefaultSpecifier: 'ImportDefaultSpecifier',
        ImportNamespaceSpecifier: 'ImportNamespaceSpecifier',
        ImportSpecifier: 'ImportSpecifier',
        InterfaceDeclaration: 'InterfaceDeclaration',
        InterfaceExtends: 'InterfaceExtends',
        IntersectionTypeAnnotation: 'IntersectionTypeAnnotation',
        LabeledStatement: 'LabeledStatement',
        Literal: 'Literal',
        LogicalExpression: 'LogicalExpression',
        MemberExpression: 'MemberExpression',
        MethodDefinition: 'MethodDefinition',
        NewExpression: 'NewExpression',
        NullableTypeAnnotation: 'NullableTypeAnnotation',
        NumberTypeAnnotation: 'NumberTypeAnnotation',
        ObjectExpression: 'ObjectExpression',
        ObjectPattern: 'ObjectPattern',
        ObjectTypeAnnotation: 'ObjectTypeAnnotation',
        ObjectTypeCallProperty: 'ObjectTypeCallProperty',
        ObjectTypeIndexer: 'ObjectTypeIndexer',
        ObjectTypeProperty: 'ObjectTypeProperty',
        Program: 'Program',
        Property: 'Property',
        QualifiedTypeIdentifier: 'QualifiedTypeIdentifier',
        ReturnStatement: 'ReturnStatement',
        SequenceExpression: 'SequenceExpression',
        SpreadElement: 'SpreadElement',
        SpreadProperty: 'SpreadProperty',
        StringLiteralTypeAnnotation: 'StringLiteralTypeAnnotation',
        StringTypeAnnotation: 'StringTypeAnnotation',
        SwitchCase: 'SwitchCase',
        SwitchStatement: 'SwitchStatement',
        TaggedTemplateExpression: 'TaggedTemplateExpression',
        TemplateElement: 'TemplateElement',
        TemplateLiteral: 'TemplateLiteral',
        ThisExpression: 'ThisExpression',
        ThrowStatement: 'ThrowStatement',
        TupleTypeAnnotation: 'TupleTypeAnnotation',
        TryStatement: 'TryStatement',
        TypeAlias: 'TypeAlias',
        TypeAnnotation: 'TypeAnnotation',
        TypeCastExpression: 'TypeCastExpression',
        TypeofTypeAnnotation: 'TypeofTypeAnnotation',
        TypeParameterDeclaration: 'TypeParameterDeclaration',
        TypeParameterInstantiation: 'TypeParameterInstantiation',
        UnaryExpression: 'UnaryExpression',
        UnionTypeAnnotation: 'UnionTypeAnnotation',
        UpdateExpression: 'UpdateExpression',
        VariableDeclaration: 'VariableDeclaration',
        VariableDeclarator: 'VariableDeclarator',
        VoidTypeAnnotation: 'VoidTypeAnnotation',
        WhileStatement: 'WhileStatement',
        WithStatement: 'WithStatement',
        JSXIdentifier: 'JSXIdentifier',
        JSXNamespacedName: 'JSXNamespacedName',
        JSXMemberExpression: 'JSXMemberExpression',
        JSXEmptyExpression: 'JSXEmptyExpression',
        JSXExpressionContainer: 'JSXExpressionContainer',
        JSXElement: 'JSXElement',
        JSXClosingElement: 'JSXClosingElement',
        JSXOpeningElement: 'JSXOpeningElement',
        JSXAttribute: 'JSXAttribute',
        JSXSpreadAttribute: 'JSXSpreadAttribute',
        JSXText: 'JSXText',
        YieldExpression: 'YieldExpression',
        AwaitExpression: 'AwaitExpression'
    };

    PropertyKind = {
        Data: 1,
        Get: 2,
        Set: 4
    };

    ClassPropertyType = {
        'static': 'static',
        prototype: 'prototype'
    };

    // Error messages should be identical to V8.
    Messages = {
        UnexpectedToken: 'Unexpected token %0',
        UnexpectedNumber: 'Unexpected number',
        UnexpectedString: 'Unexpected string',
        UnexpectedIdentifier: 'Unexpected identifier',
        UnexpectedReserved: 'Unexpected reserved word',
        UnexpectedTemplate: 'Unexpected quasi %0',
        UnexpectedEOS: 'Unexpected end of input',
        NewlineAfterThrow: 'Illegal newline after throw',
        InvalidRegExp: 'Invalid regular expression',
        UnterminatedRegExp: 'Invalid regular expression: missing /',
        InvalidLHSInAssignment: 'Invalid left-hand side in assignment',
        InvalidLHSInFormalsList: 'Invalid left-hand side in formals list',
        InvalidLHSInForIn: 'Invalid left-hand side in for-in',
        MultipleDefaultsInSwitch: 'More than one default clause in switch statement',
        NoCatchOrFinally: 'Missing catch or finally after try',
        UnknownLabel: 'Undefined label \'%0\'',
        Redeclaration: '%0 \'%1\' has already been declared',
        IllegalContinue: 'Illegal continue statement',
        IllegalBreak: 'Illegal break statement',
        IllegalDuplicateClassProperty: 'Illegal duplicate property in class definition',
        IllegalClassConstructorProperty: 'Illegal constructor property in class definition',
        IllegalReturn: 'Illegal return statement',
        IllegalSpread: 'Illegal spread element',
        StrictModeWith: 'Strict mode code may not include a with statement',
        StrictCatchVariable: 'Catch variable may not be eval or arguments in strict mode',
        StrictVarName: 'Variable name may not be eval or arguments in strict mode',
        StrictParamName: 'Parameter name eval or arguments is not allowed in strict mode',
        StrictParamDupe: 'Strict mode function may not have duplicate parameter names',
        ParameterAfterRestParameter: 'Rest parameter must be final parameter of an argument list',
        DefaultRestParameter: 'Rest parameter can not have a default value',
        ElementAfterSpreadElement: 'Spread must be the final element of an element list',
        PropertyAfterSpreadProperty: 'A rest property must be the final property of an object literal',
        ObjectPatternAsRestParameter: 'Invalid rest parameter',
        ObjectPatternAsSpread: 'Invalid spread argument',
        StrictFunctionName: 'Function name may not be eval or arguments in strict mode',
        StrictOctalLiteral: 'Octal literals are not allowed in strict mode.',
        StrictDelete: 'Delete of an unqualified identifier in strict mode.',
        StrictDuplicateProperty: 'Duplicate data property in object literal not allowed in strict mode',
        AccessorDataProperty: 'Object literal may not have data and accessor property with the same name',
        AccessorGetSet: 'Object literal may not have multiple get/set accessors with the same name',
        StrictLHSAssignment: 'Assignment to eval or arguments is not allowed in strict mode',
        StrictLHSPostfix: 'Postfix increment/decrement may not have eval or arguments operand in strict mode',
        StrictLHSPrefix: 'Prefix increment/decrement may not have eval or arguments operand in strict mode',
        StrictReservedWord: 'Use of future reserved word in strict mode',
        MissingFromClause: 'Missing from clause',
        NoAsAfterImportNamespace: 'Missing as after import *',
        InvalidModuleSpecifier: 'Invalid module specifier',
        IllegalImportDeclaration: 'Illegal import declaration',
        IllegalExportDeclaration: 'Illegal export declaration',
        NoUninitializedConst: 'Const must be initialized',
        ComprehensionRequiresBlock: 'Comprehension must have at least one block',
        ComprehensionError: 'Comprehension Error',
        EachNotAllowed: 'Each is not supported',
        InvalidJSXAttributeValue: 'JSX value should be either an expression or a quoted JSX text',
        ExpectedJSXClosingTag: 'Expected corresponding JSX closing tag for %0',
        AdjacentJSXElements: 'Adjacent JSX elements must be wrapped in an enclosing tag',
        ConfusedAboutFunctionType: 'Unexpected token =>. It looks like ' +
            'you are trying to write a function type, but you ended up ' +
            'writing a grouped type followed by an =>, which is a syntax ' +
            'error. Remember, function type parameters are named so function ' +
            'types look like (name1: type1, name2: type2) => returnType. You ' +
            'probably wrote (type1) => returnType'
    };

    // See also tools/generate-unicode-regex.py.
    Regex = {
        NonAsciiIdentifierStart: new RegExp('[\xaa\xb5\xba\xc0-\xd6\xd8-\xf6\xf8-\u02c1\u02c6-\u02d1\u02e0-\u02e4\u02ec\u02ee\u0370-\u0374\u0376\u0377\u037a-\u037d\u0386\u0388-\u038a\u038c\u038e-\u03a1\u03a3-\u03f5\u03f7-\u0481\u048a-\u0527\u0531-\u0556\u0559\u0561-\u0587\u05d0-\u05ea\u05f0-\u05f2\u0620-\u064a\u066e\u066f\u0671-\u06d3\u06d5\u06e5\u06e6\u06ee\u06ef\u06fa-\u06fc\u06ff\u0710\u0712-\u072f\u074d-\u07a5\u07b1\u07ca-\u07ea\u07f4\u07f5\u07fa\u0800-\u0815\u081a\u0824\u0828\u0840-\u0858\u08a0\u08a2-\u08ac\u0904-\u0939\u093d\u0950\u0958-\u0961\u0971-\u0977\u0979-\u097f\u0985-\u098c\u098f\u0990\u0993-\u09a8\u09aa-\u09b0\u09b2\u09b6-\u09b9\u09bd\u09ce\u09dc\u09dd\u09df-\u09e1\u09f0\u09f1\u0a05-\u0a0a\u0a0f\u0a10\u0a13-\u0a28\u0a2a-\u0a30\u0a32\u0a33\u0a35\u0a36\u0a38\u0a39\u0a59-\u0a5c\u0a5e\u0a72-\u0a74\u0a85-\u0a8d\u0a8f-\u0a91\u0a93-\u0aa8\u0aaa-\u0ab0\u0ab2\u0ab3\u0ab5-\u0ab9\u0abd\u0ad0\u0ae0\u0ae1\u0b05-\u0b0c\u0b0f\u0b10\u0b13-\u0b28\u0b2a-\u0b30\u0b32\u0b33\u0b35-\u0b39\u0b3d\u0b5c\u0b5d\u0b5f-\u0b61\u0b71\u0b83\u0b85-\u0b8a\u0b8e-\u0b90\u0b92-\u0b95\u0b99\u0b9a\u0b9c\u0b9e\u0b9f\u0ba3\u0ba4\u0ba8-\u0baa\u0bae-\u0bb9\u0bd0\u0c05-\u0c0c\u0c0e-\u0c10\u0c12-\u0c28\u0c2a-\u0c33\u0c35-\u0c39\u0c3d\u0c58\u0c59\u0c60\u0c61\u0c85-\u0c8c\u0c8e-\u0c90\u0c92-\u0ca8\u0caa-\u0cb3\u0cb5-\u0cb9\u0cbd\u0cde\u0ce0\u0ce1\u0cf1\u0cf2\u0d05-\u0d0c\u0d0e-\u0d10\u0d12-\u0d3a\u0d3d\u0d4e\u0d60\u0d61\u0d7a-\u0d7f\u0d85-\u0d96\u0d9a-\u0db1\u0db3-\u0dbb\u0dbd\u0dc0-\u0dc6\u0e01-\u0e30\u0e32\u0e33\u0e40-\u0e46\u0e81\u0e82\u0e84\u0e87\u0e88\u0e8a\u0e8d\u0e94-\u0e97\u0e99-\u0e9f\u0ea1-\u0ea3\u0ea5\u0ea7\u0eaa\u0eab\u0ead-\u0eb0\u0eb2\u0eb3\u0ebd\u0ec0-\u0ec4\u0ec6\u0edc-\u0edf\u0f00\u0f40-\u0f47\u0f49-\u0f6c\u0f88-\u0f8c\u1000-\u102a\u103f\u1050-\u1055\u105a-\u105d\u1061\u1065\u1066\u106e-\u1070\u1075-\u1081\u108e\u10a0-\u10c5\u10c7\u10cd\u10d0-\u10fa\u10fc-\u1248\u124a-\u124d\u1250-\u1256\u1258\u125a-\u125d\u1260-\u1288\u128a-\u128d\u1290-\u12b0\u12b2-\u12b5\u12b8-\u12be\u12c0\u12c2-\u12c5\u12c8-\u12d6\u12d8-\u1310\u1312-\u1315\u1318-\u135a\u1380-\u138f\u13a0-\u13f4\u1401-\u166c\u166f-\u167f\u1681-\u169a\u16a0-\u16ea\u16ee-\u16f0\u1700-\u170c\u170e-\u1711\u1720-\u1731\u1740-\u1751\u1760-\u176c\u176e-\u1770\u1780-\u17b3\u17d7\u17dc\u1820-\u1877\u1880-\u18a8\u18aa\u18b0-\u18f5\u1900-\u191c\u1950-\u196d\u1970-\u1974\u1980-\u19ab\u19c1-\u19c7\u1a00-\u1a16\u1a20-\u1a54\u1aa7\u1b05-\u1b33\u1b45-\u1b4b\u1b83-\u1ba0\u1bae\u1baf\u1bba-\u1be5\u1c00-\u1c23\u1c4d-\u1c4f\u1c5a-\u1c7d\u1ce9-\u1cec\u1cee-\u1cf1\u1cf5\u1cf6\u1d00-\u1dbf\u1e00-\u1f15\u1f18-\u1f1d\u1f20-\u1f45\u1f48-\u1f4d\u1f50-\u1f57\u1f59\u1f5b\u1f5d\u1f5f-\u1f7d\u1f80-\u1fb4\u1fb6-\u1fbc\u1fbe\u1fc2-\u1fc4\u1fc6-\u1fcc\u1fd0-\u1fd3\u1fd6-\u1fdb\u1fe0-\u1fec\u1ff2-\u1ff4\u1ff6-\u1ffc\u2071\u207f\u2090-\u209c\u2102\u2107\u210a-\u2113\u2115\u2119-\u211d\u2124\u2126\u2128\u212a-\u212d\u212f-\u2139\u213c-\u213f\u2145-\u2149\u214e\u2160-\u2188\u2c00-\u2c2e\u2c30-\u2c5e\u2c60-\u2ce4\u2ceb-\u2cee\u2cf2\u2cf3\u2d00-\u2d25\u2d27\u2d2d\u2d30-\u2d67\u2d6f\u2d80-\u2d96\u2da0-\u2da6\u2da8-\u2dae\u2db0-\u2db6\u2db8-\u2dbe\u2dc0-\u2dc6\u2dc8-\u2dce\u2dd0-\u2dd6\u2dd8-\u2dde\u2e2f\u3005-\u3007\u3021-\u3029\u3031-\u3035\u3038-\u303c\u3041-\u3096\u309d-\u309f\u30a1-\u30fa\u30fc-\u30ff\u3105-\u312d\u3131-\u318e\u31a0-\u31ba\u31f0-\u31ff\u3400-\u4db5\u4e00-\u9fcc\ua000-\ua48c\ua4d0-\ua4fd\ua500-\ua60c\ua610-\ua61f\ua62a\ua62b\ua640-\ua66e\ua67f-\ua697\ua6a0-\ua6ef\ua717-\ua71f\ua722-\ua788\ua78b-\ua78e\ua790-\ua793\ua7a0-\ua7aa\ua7f8-\ua801\ua803-\ua805\ua807-\ua80a\ua80c-\ua822\ua840-\ua873\ua882-\ua8b3\ua8f2-\ua8f7\ua8fb\ua90a-\ua925\ua930-\ua946\ua960-\ua97c\ua984-\ua9b2\ua9cf\uaa00-\uaa28\uaa40-\uaa42\uaa44-\uaa4b\uaa60-\uaa76\uaa7a\uaa80-\uaaaf\uaab1\uaab5\uaab6\uaab9-\uaabd\uaac0\uaac2\uaadb-\uaadd\uaae0-\uaaea\uaaf2-\uaaf4\uab01-\uab06\uab09-\uab0e\uab11-\uab16\uab20-\uab26\uab28-\uab2e\uabc0-\uabe2\uac00-\ud7a3\ud7b0-\ud7c6\ud7cb-\ud7fb\uf900-\ufa6d\ufa70-\ufad9\ufb00-\ufb06\ufb13-\ufb17\ufb1d\ufb1f-\ufb28\ufb2a-\ufb36\ufb38-\ufb3c\ufb3e\ufb40\ufb41\ufb43\ufb44\ufb46-\ufbb1\ufbd3-\ufd3d\ufd50-\ufd8f\ufd92-\ufdc7\ufdf0-\ufdfb\ufe70-\ufe74\ufe76-\ufefc\uff21-\uff3a\uff41-\uff5a\uff66-\uffbe\uffc2-\uffc7\uffca-\uffcf\uffd2-\uffd7\uffda-\uffdc]'),
        NonAsciiIdentifierPart: new RegExp('[\xaa\xb5\xba\xc0-\xd6\xd8-\xf6\xf8-\u02c1\u02c6-\u02d1\u02e0-\u02e4\u02ec\u02ee\u0300-\u0374\u0376\u0377\u037a-\u037d\u0386\u0388-\u038a\u038c\u038e-\u03a1\u03a3-\u03f5\u03f7-\u0481\u0483-\u0487\u048a-\u0527\u0531-\u0556\u0559\u0561-\u0587\u0591-\u05bd\u05bf\u05c1\u05c2\u05c4\u05c5\u05c7\u05d0-\u05ea\u05f0-\u05f2\u0610-\u061a\u0620-\u0669\u066e-\u06d3\u06d5-\u06dc\u06df-\u06e8\u06ea-\u06fc\u06ff\u0710-\u074a\u074d-\u07b1\u07c0-\u07f5\u07fa\u0800-\u082d\u0840-\u085b\u08a0\u08a2-\u08ac\u08e4-\u08fe\u0900-\u0963\u0966-\u096f\u0971-\u0977\u0979-\u097f\u0981-\u0983\u0985-\u098c\u098f\u0990\u0993-\u09a8\u09aa-\u09b0\u09b2\u09b6-\u09b9\u09bc-\u09c4\u09c7\u09c8\u09cb-\u09ce\u09d7\u09dc\u09dd\u09df-\u09e3\u09e6-\u09f1\u0a01-\u0a03\u0a05-\u0a0a\u0a0f\u0a10\u0a13-\u0a28\u0a2a-\u0a30\u0a32\u0a33\u0a35\u0a36\u0a38\u0a39\u0a3c\u0a3e-\u0a42\u0a47\u0a48\u0a4b-\u0a4d\u0a51\u0a59-\u0a5c\u0a5e\u0a66-\u0a75\u0a81-\u0a83\u0a85-\u0a8d\u0a8f-\u0a91\u0a93-\u0aa8\u0aaa-\u0ab0\u0ab2\u0ab3\u0ab5-\u0ab9\u0abc-\u0ac5\u0ac7-\u0ac9\u0acb-\u0acd\u0ad0\u0ae0-\u0ae3\u0ae6-\u0aef\u0b01-\u0b03\u0b05-\u0b0c\u0b0f\u0b10\u0b13-\u0b28\u0b2a-\u0b30\u0b32\u0b33\u0b35-\u0b39\u0b3c-\u0b44\u0b47\u0b48\u0b4b-\u0b4d\u0b56\u0b57\u0b5c\u0b5d\u0b5f-\u0b63\u0b66-\u0b6f\u0b71\u0b82\u0b83\u0b85-\u0b8a\u0b8e-\u0b90\u0b92-\u0b95\u0b99\u0b9a\u0b9c\u0b9e\u0b9f\u0ba3\u0ba4\u0ba8-\u0baa\u0bae-\u0bb9\u0bbe-\u0bc2\u0bc6-\u0bc8\u0bca-\u0bcd\u0bd0\u0bd7\u0be6-\u0bef\u0c01-\u0c03\u0c05-\u0c0c\u0c0e-\u0c10\u0c12-\u0c28\u0c2a-\u0c33\u0c35-\u0c39\u0c3d-\u0c44\u0c46-\u0c48\u0c4a-\u0c4d\u0c55\u0c56\u0c58\u0c59\u0c60-\u0c63\u0c66-\u0c6f\u0c82\u0c83\u0c85-\u0c8c\u0c8e-\u0c90\u0c92-\u0ca8\u0caa-\u0cb3\u0cb5-\u0cb9\u0cbc-\u0cc4\u0cc6-\u0cc8\u0cca-\u0ccd\u0cd5\u0cd6\u0cde\u0ce0-\u0ce3\u0ce6-\u0cef\u0cf1\u0cf2\u0d02\u0d03\u0d05-\u0d0c\u0d0e-\u0d10\u0d12-\u0d3a\u0d3d-\u0d44\u0d46-\u0d48\u0d4a-\u0d4e\u0d57\u0d60-\u0d63\u0d66-\u0d6f\u0d7a-\u0d7f\u0d82\u0d83\u0d85-\u0d96\u0d9a-\u0db1\u0db3-\u0dbb\u0dbd\u0dc0-\u0dc6\u0dca\u0dcf-\u0dd4\u0dd6\u0dd8-\u0ddf\u0df2\u0df3\u0e01-\u0e3a\u0e40-\u0e4e\u0e50-\u0e59\u0e81\u0e82\u0e84\u0e87\u0e88\u0e8a\u0e8d\u0e94-\u0e97\u0e99-\u0e9f\u0ea1-\u0ea3\u0ea5\u0ea7\u0eaa\u0eab\u0ead-\u0eb9\u0ebb-\u0ebd\u0ec0-\u0ec4\u0ec6\u0ec8-\u0ecd\u0ed0-\u0ed9\u0edc-\u0edf\u0f00\u0f18\u0f19\u0f20-\u0f29\u0f35\u0f37\u0f39\u0f3e-\u0f47\u0f49-\u0f6c\u0f71-\u0f84\u0f86-\u0f97\u0f99-\u0fbc\u0fc6\u1000-\u1049\u1050-\u109d\u10a0-\u10c5\u10c7\u10cd\u10d0-\u10fa\u10fc-\u1248\u124a-\u124d\u1250-\u1256\u1258\u125a-\u125d\u1260-\u1288\u128a-\u128d\u1290-\u12b0\u12b2-\u12b5\u12b8-\u12be\u12c0\u12c2-\u12c5\u12c8-\u12d6\u12d8-\u1310\u1312-\u1315\u1318-\u135a\u135d-\u135f\u1380-\u138f\u13a0-\u13f4\u1401-\u166c\u166f-\u167f\u1681-\u169a\u16a0-\u16ea\u16ee-\u16f0\u1700-\u170c\u170e-\u1714\u1720-\u1734\u1740-\u1753\u1760-\u176c\u176e-\u1770\u1772\u1773\u1780-\u17d3\u17d7\u17dc\u17dd\u17e0-\u17e9\u180b-\u180d\u1810-\u1819\u1820-\u1877\u1880-\u18aa\u18b0-\u18f5\u1900-\u191c\u1920-\u192b\u1930-\u193b\u1946-\u196d\u1970-\u1974\u1980-\u19ab\u19b0-\u19c9\u19d0-\u19d9\u1a00-\u1a1b\u1a20-\u1a5e\u1a60-\u1a7c\u1a7f-\u1a89\u1a90-\u1a99\u1aa7\u1b00-\u1b4b\u1b50-\u1b59\u1b6b-\u1b73\u1b80-\u1bf3\u1c00-\u1c37\u1c40-\u1c49\u1c4d-\u1c7d\u1cd0-\u1cd2\u1cd4-\u1cf6\u1d00-\u1de6\u1dfc-\u1f15\u1f18-\u1f1d\u1f20-\u1f45\u1f48-\u1f4d\u1f50-\u1f57\u1f59\u1f5b\u1f5d\u1f5f-\u1f7d\u1f80-\u1fb4\u1fb6-\u1fbc\u1fbe\u1fc2-\u1fc4\u1fc6-\u1fcc\u1fd0-\u1fd3\u1fd6-\u1fdb\u1fe0-\u1fec\u1ff2-\u1ff4\u1ff6-\u1ffc\u200c\u200d\u203f\u2040\u2054\u2071\u207f\u2090-\u209c\u20d0-\u20dc\u20e1\u20e5-\u20f0\u2102\u2107\u210a-\u2113\u2115\u2119-\u211d\u2124\u2126\u2128\u212a-\u212d\u212f-\u2139\u213c-\u213f\u2145-\u2149\u214e\u2160-\u2188\u2c00-\u2c2e\u2c30-\u2c5e\u2c60-\u2ce4\u2ceb-\u2cf3\u2d00-\u2d25\u2d27\u2d2d\u2d30-\u2d67\u2d6f\u2d7f-\u2d96\u2da0-\u2da6\u2da8-\u2dae\u2db0-\u2db6\u2db8-\u2dbe\u2dc0-\u2dc6\u2dc8-\u2dce\u2dd0-\u2dd6\u2dd8-\u2dde\u2de0-\u2dff\u2e2f\u3005-\u3007\u3021-\u302f\u3031-\u3035\u3038-\u303c\u3041-\u3096\u3099\u309a\u309d-\u309f\u30a1-\u30fa\u30fc-\u30ff\u3105-\u312d\u3131-\u318e\u31a0-\u31ba\u31f0-\u31ff\u3400-\u4db5\u4e00-\u9fcc\ua000-\ua48c\ua4d0-\ua4fd\ua500-\ua60c\ua610-\ua62b\ua640-\ua66f\ua674-\ua67d\ua67f-\ua697\ua69f-\ua6f1\ua717-\ua71f\ua722-\ua788\ua78b-\ua78e\ua790-\ua793\ua7a0-\ua7aa\ua7f8-\ua827\ua840-\ua873\ua880-\ua8c4\ua8d0-\ua8d9\ua8e0-\ua8f7\ua8fb\ua900-\ua92d\ua930-\ua953\ua960-\ua97c\ua980-\ua9c0\ua9cf-\ua9d9\uaa00-\uaa36\uaa40-\uaa4d\uaa50-\uaa59\uaa60-\uaa76\uaa7a\uaa7b\uaa80-\uaac2\uaadb-\uaadd\uaae0-\uaaef\uaaf2-\uaaf6\uab01-\uab06\uab09-\uab0e\uab11-\uab16\uab20-\uab26\uab28-\uab2e\uabc0-\uabea\uabec\uabed\uabf0-\uabf9\uac00-\ud7a3\ud7b0-\ud7c6\ud7cb-\ud7fb\uf900-\ufa6d\ufa70-\ufad9\ufb00-\ufb06\ufb13-\ufb17\ufb1d-\ufb28\ufb2a-\ufb36\ufb38-\ufb3c\ufb3e\ufb40\ufb41\ufb43\ufb44\ufb46-\ufbb1\ufbd3-\ufd3d\ufd50-\ufd8f\ufd92-\ufdc7\ufdf0-\ufdfb\ufe00-\ufe0f\ufe20-\ufe26\ufe33\ufe34\ufe4d-\ufe4f\ufe70-\ufe74\ufe76-\ufefc\uff10-\uff19\uff21-\uff3a\uff3f\uff41-\uff5a\uff66-\uffbe\uffc2-\uffc7\uffca-\uffcf\uffd2-\uffd7\uffda-\uffdc]'),
        LeadingZeros: new RegExp('^0+(?!$)')
    };

    // Ensure the condition is true, otherwise throw an error.
    // This is only to have a better contract semantic, i.e. another safety net
    // to catch a logic error. The condition shall be fulfilled in normal case.
    // Do NOT use this to enforce a certain condition on any user input.

    function assert(condition, message) {
        /* istanbul ignore if */
        if (!condition) {
            throw new Error('ASSERT: ' + message);
        }
    }

    function StringMap() {
        this.$data = {};
    }

    StringMap.prototype.get = function (key) {
        key = '$' + key;
        return this.$data[key];
    };

    StringMap.prototype.set = function (key, value) {
        key = '$' + key;
        this.$data[key] = value;
        return this;
    };

    StringMap.prototype.has = function (key) {
        key = '$' + key;
        return Object.prototype.hasOwnProperty.call(this.$data, key);
    };

    StringMap.prototype.delete = function (key) {
        key = '$' + key;
        return delete this.$data[key];
    };

    function isDecimalDigit(ch) {
        return (ch >= 48 && ch <= 57);   // 0..9
    }

    function isHexDigit(ch) {
        return '0123456789abcdefABCDEF'.indexOf(ch) >= 0;
    }

    function isOctalDigit(ch) {
        return '01234567'.indexOf(ch) >= 0;
    }


    // 7.2 White Space

    function isWhiteSpace(ch) {
        return (ch === 32) ||  // space
            (ch === 9) ||      // tab
            (ch === 0xB) ||
            (ch === 0xC) ||
            (ch === 0xA0) ||
            (ch >= 0x1680 && '\u1680\u180E\u2000\u2001\u2002\u2003\u2004\u2005\u2006\u2007\u2008\u2009\u200A\u202F\u205F\u3000\uFEFF'.indexOf(String.fromCharCode(ch)) > 0);
    }

    // 7.3 Line Terminators

    function isLineTerminator(ch) {
        return (ch === 10) || (ch === 13) || (ch === 0x2028) || (ch === 0x2029);
    }

    // 7.6 Identifier Names and Identifiers

    function isIdentifierStart(ch) {
        return (ch === 36) || (ch === 95) ||  // $ (dollar) and _ (underscore)
            (ch >= 65 && ch <= 90) ||         // A..Z
            (ch >= 97 && ch <= 122) ||        // a..z
            (ch === 92) ||                    // \ (backslash)
            ((ch >= 0x80) && Regex.NonAsciiIdentifierStart.test(String.fromCharCode(ch)));
    }

    function isIdentifierPart(ch) {
        return (ch === 36) || (ch === 95) ||  // $ (dollar) and _ (underscore)
            (ch >= 65 && ch <= 90) ||         // A..Z
            (ch >= 97 && ch <= 122) ||        // a..z
            (ch >= 48 && ch <= 57) ||         // 0..9
            (ch === 92) ||                    // \ (backslash)
            ((ch >= 0x80) && Regex.NonAsciiIdentifierPart.test(String.fromCharCode(ch)));
    }

    // 7.6.1.2 Future Reserved Words

    function isFutureReservedWord(id) {
        switch (id) {
        case 'class':
        case 'enum':
        case 'export':
        case 'extends':
        case 'import':
        case 'super':
            return true;
        default:
            return false;
        }
    }

    function isStrictModeReservedWord(id) {
        switch (id) {
        case 'implements':
        case 'interface':
        case 'package':
        case 'private':
        case 'protected':
        case 'public':
        case 'static':
        case 'yield':
        case 'let':
            return true;
        default:
            return false;
        }
    }

    function isRestrictedWord(id) {
        return id === 'eval' || id === 'arguments';
    }

    // 7.6.1.1 Keywords

    function isKeyword(id) {
        if (strict && isStrictModeReservedWord(id)) {
            return true;
        }

        // 'const' is specialized as Keyword in V8.
        // 'yield' is only treated as a keyword in strict mode.
        // 'let' is for compatiblity with SpiderMonkey and ES.next.
        // Some others are from future reserved words.

        switch (id.length) {
        case 2:
            return (id === 'if') || (id === 'in') || (id === 'do');
        case 3:
            return (id === 'var') || (id === 'for') || (id === 'new') ||
                (id === 'try') || (id === 'let');
        case 4:
            return (id === 'this') || (id === 'else') || (id === 'case') ||
                (id === 'void') || (id === 'with') || (id === 'enum');
        case 5:
            return (id === 'while') || (id === 'break') || (id === 'catch') ||
                (id === 'throw') || (id === 'const') ||
                (id === 'class') || (id === 'super');
        case 6:
            return (id === 'return') || (id === 'typeof') || (id === 'delete') ||
                (id === 'switch') || (id === 'export') || (id === 'import');
        case 7:
            return (id === 'default') || (id === 'finally') || (id === 'extends');
        case 8:
            return (id === 'function') || (id === 'continue') || (id === 'debugger');
        case 10:
            return (id === 'instanceof');
        default:
            return false;
        }
    }

    // 7.4 Comments

    function addComment(type, value, start, end, loc) {
        var comment;
        assert(typeof start === 'number', 'Comment must have valid position');

        // Because the way the actual token is scanned, often the comments
        // (if any) are skipped twice during the lexical analysis.
        // Thus, we need to skip adding a comment if the comment array already
        // handled it.
        if (state.lastCommentStart >= start) {
            return;
        }
        state.lastCommentStart = start;

        comment = {
            type: type,
            value: value
        };
        if (extra.range) {
            comment.range = [start, end];
        }
        if (extra.loc) {
            comment.loc = loc;
        }
        extra.comments.push(comment);
        if (extra.attachComment) {
            extra.leadingComments.push(comment);
            extra.trailingComments.push(comment);
        }
    }

    function skipSingleLineComment() {
        var start, loc, ch, comment;

        start = index - 2;
        loc = {
            start: {
                line: lineNumber,
                column: index - lineStart - 2
            }
        };

        while (index < length) {
            ch = source.charCodeAt(index);
            ++index;
            if (isLineTerminator(ch)) {
                if (extra.comments) {
                    comment = source.slice(start + 2, index - 1);
                    loc.end = {
                        line: lineNumber,
                        column: index - lineStart - 1
                    };
                    addComment('Line', comment, start, index - 1, loc);
                }
                if (ch === 13 && source.charCodeAt(index) === 10) {
                    ++index;
                }
                ++lineNumber;
                lineStart = index;
                return;
            }
        }

        if (extra.comments) {
            comment = source.slice(start + 2, index);
            loc.end = {
                line: lineNumber,
                column: index - lineStart
            };
            addComment('Line', comment, start, index, loc);
        }
    }

    function skipMultiLineComment() {
        var start, loc, ch, comment;

        if (extra.comments) {
            start = index - 2;
            loc = {
                start: {
                    line: lineNumber,
                    column: index - lineStart - 2
                }
            };
        }

        while (index < length) {
            ch = source.charCodeAt(index);
            if (isLineTerminator(ch)) {
                if (ch === 13 && source.charCodeAt(index + 1) === 10) {
                    ++index;
                }
                ++lineNumber;
                ++index;
                lineStart = index;
                if (index >= length) {
                    throwError({}, Messages.UnexpectedToken, 'ILLEGAL');
                }
            } else if (ch === 42) {
                // Block comment ends with '*/' (char #42, char #47).
                if (source.charCodeAt(index + 1) === 47) {
                    ++index;
                    ++index;
                    if (extra.comments) {
                        comment = source.slice(start + 2, index - 2);
                        loc.end = {
                            line: lineNumber,
                            column: index - lineStart
                        };
                        addComment('Block', comment, start, index, loc);
                    }
                    return;
                }
                ++index;
            } else {
                ++index;
            }
        }

        throwError({}, Messages.UnexpectedToken, 'ILLEGAL');
    }

    function skipComment() {
        var ch;

        while (index < length) {
            ch = source.charCodeAt(index);

            if (isWhiteSpace(ch)) {
                ++index;
            } else if (isLineTerminator(ch)) {
                ++index;
                if (ch === 13 && source.charCodeAt(index) === 10) {
                    ++index;
                }
                ++lineNumber;
                lineStart = index;
            } else if (ch === 47) { // 47 is '/'
                ch = source.charCodeAt(index + 1);
                if (ch === 47) {
                    ++index;
                    ++index;
                    skipSingleLineComment();
                } else if (ch === 42) {  // 42 is '*'
                    ++index;
                    ++index;
                    skipMultiLineComment();
                } else {
                    break;
                }
            } else {
                break;
            }
        }
    }

    function scanHexEscape(prefix) {
        var i, len, ch, code = 0;

        len = (prefix === 'u') ? 4 : 2;
        for (i = 0; i < len; ++i) {
            if (index < length && isHexDigit(source[index])) {
                ch = source[index++];
                code = code * 16 + '0123456789abcdef'.indexOf(ch.toLowerCase());
            } else {
                return '';
            }
        }
        return String.fromCharCode(code);
    }

    function scanUnicodeCodePointEscape() {
        var ch, code, cu1, cu2;

        ch = source[index];
        code = 0;

        // At least, one hex digit is required.
        if (ch === '}') {
            throwError({}, Messages.UnexpectedToken, 'ILLEGAL');
        }

        while (index < length) {
            ch = source[index++];
            if (!isHexDigit(ch)) {
                break;
            }
            code = code * 16 + '0123456789abcdef'.indexOf(ch.toLowerCase());
        }

        if (code > 0x10FFFF || ch !== '}') {
            throwError({}, Messages.UnexpectedToken, 'ILLEGAL');
        }

        // UTF-16 Encoding
        if (code <= 0xFFFF) {
            return String.fromCharCode(code);
        }
        cu1 = ((code - 0x10000) >> 10) + 0xD800;
        cu2 = ((code - 0x10000) & 1023) + 0xDC00;
        return String.fromCharCode(cu1, cu2);
    }

    function getEscapedIdentifier() {
        var ch, id;

        ch = source.charCodeAt(index++);
        id = String.fromCharCode(ch);

        // '\u' (char #92, char #117) denotes an escaped character.
        if (ch === 92) {
            if (source.charCodeAt(index) !== 117) {
                throwError({}, Messages.UnexpectedToken, 'ILLEGAL');
            }
            ++index;
            ch = scanHexEscape('u');
            if (!ch || ch === '\\' || !isIdentifierStart(ch.charCodeAt(0))) {
                throwError({}, Messages.UnexpectedToken, 'ILLEGAL');
            }
            id = ch;
        }

        while (index < length) {
            ch = source.charCodeAt(index);
            if (!isIdentifierPart(ch)) {
                break;
            }
            ++index;
            id += String.fromCharCode(ch);

            // '\u' (char #92, char #117) denotes an escaped character.
            if (ch === 92) {
                id = id.substr(0, id.length - 1);
                if (source.charCodeAt(index) !== 117) {
                    throwError({}, Messages.UnexpectedToken, 'ILLEGAL');
                }
                ++index;
                ch = scanHexEscape('u');
                if (!ch || ch === '\\' || !isIdentifierPart(ch.charCodeAt(0))) {
                    throwError({}, Messages.UnexpectedToken, 'ILLEGAL');
                }
                id += ch;
            }
        }

        return id;
    }

    function getIdentifier() {
        var start, ch;

        start = index++;
        while (index < length) {
            ch = source.charCodeAt(index);
            if (ch === 92) {
                // Blackslash (char #92) marks Unicode escape sequence.
                index = start;
                return getEscapedIdentifier();
            }
            if (isIdentifierPart(ch)) {
                ++index;
            } else {
                break;
            }
        }

        return source.slice(start, index);
    }

    function scanIdentifier() {
        var start, id, type;

        start = index;

        // Backslash (char #92) starts an escaped character.
        id = (source.charCodeAt(index) === 92) ? getEscapedIdentifier() : getIdentifier();

        // There is no keyword or literal with only one character.
        // Thus, it must be an identifier.
        if (id.length === 1) {
            type = Token.Identifier;
        } else if (isKeyword(id)) {
            type = Token.Keyword;
        } else if (id === 'null') {
            type = Token.NullLiteral;
        } else if (id === 'true' || id === 'false') {
            type = Token.BooleanLiteral;
        } else {
            type = Token.Identifier;
        }

        return {
            type: type,
            value: id,
            lineNumber: lineNumber,
            lineStart: lineStart,
            range: [start, index]
        };
    }


    // 7.7 Punctuators

    function scanPunctuator() {
        var start = index,
            code = source.charCodeAt(index),
            code2,
            ch1 = source[index],
            ch2,
            ch3,
            ch4;

        if (state.inJSXTag || state.inJSXChild) {
            // Don't need to check for '{' and '}' as it's already handled
            // correctly by default.
            switch (code) {
            case 60:  // <
            case 62:  // >
                ++index;
                return {
                    type: Token.Punctuator,
                    value: String.fromCharCode(code),
                    lineNumber: lineNumber,
                    lineStart: lineStart,
                    range: [start, index]
                };
            }
        }

        switch (code) {
        // Check for most common single-character punctuators.
        case 40:   // ( open bracket
        case 41:   // ) close bracket
        case 59:   // ; semicolon
        case 44:   // , comma
        case 91:   // [
        case 93:   // ]
        case 58:   // :
        case 63:   // ?
        case 126:  // ~
            ++index;
            if (extra.tokenize && code === 40) {
                extra.openParenToken = extra.tokens.length;
            }

            return {
                type: Token.Punctuator,
                value: String.fromCharCode(code),
                lineNumber: lineNumber,
                lineStart: lineStart,
                range: [start, index]
            };

        case 123:  // { open curly brace
        case 125:  // } close curly brace
            ++index;
            if (extra.tokenize && code === 123) {
                extra.openCurlyToken = extra.tokens.length;
            }

            // lookahead2 function can cause tokens to be scanned twice and in doing so
            // would wreck the curly stack by pushing the same token onto the stack twice.
            // curlyLastIndex ensures each token is pushed or popped exactly once
            if (index > state.curlyLastIndex) {
                state.curlyLastIndex = index;
                if (code === 123) {
                    state.curlyStack.push('{');
                } else {
                    state.curlyStack.pop();
                }
            }

            return {
                type: Token.Punctuator,
                value: String.fromCharCode(code),
                lineNumber: lineNumber,
                lineStart: lineStart,
                range: [start, index]
            };

        default:
            code2 = source.charCodeAt(index + 1);

            // '=' (char #61) marks an assignment or comparison operator.
            if (code2 === 61) {
                switch (code) {
                case 37:  // %
                case 38:  // &
                case 42:  // *:
                case 43:  // +
                case 45:  // -
                case 47:  // /
                case 60:  // <
                case 62:  // >
                case 94:  // ^
                case 124: // |
                    index += 2;
                    return {
                        type: Token.Punctuator,
                        value: String.fromCharCode(code) + String.fromCharCode(code2),
                        lineNumber: lineNumber,
                        lineStart: lineStart,
                        range: [start, index]
                    };

                case 33: // !
                case 61: // =
                    index += 2;

                    // !== and ===
                    if (source.charCodeAt(index) === 61) {
                        ++index;
                    }
                    return {
                        type: Token.Punctuator,
                        value: source.slice(start, index),
                        lineNumber: lineNumber,
                        lineStart: lineStart,
                        range: [start, index]
                    };
                default:
                    break;
                }
            }
            break;
        }

        // Peek more characters.

        ch2 = source[index + 1];
        ch3 = source[index + 2];
        ch4 = source[index + 3];

        // 4-character punctuator: >>>=

        if (ch1 === '>' && ch2 === '>' && ch3 === '>') {
            if (ch4 === '=') {
                index += 4;
                return {
                    type: Token.Punctuator,
                    value: '>>>=',
                    lineNumber: lineNumber,
                    lineStart: lineStart,
                    range: [start, index]
                };
            }
        }

        // 3-character punctuators: === !== >>> <<= >>=

        if (ch1 === '>' && ch2 === '>' && ch3 === '>' && !state.inType) {
            index += 3;
            return {
                type: Token.Punctuator,
                value: '>>>',
                lineNumber: lineNumber,
                lineStart: lineStart,
                range: [start, index]
            };
        }

        if (ch1 === '<' && ch2 === '<' && ch3 === '=') {
            index += 3;
            return {
                type: Token.Punctuator,
                value: '<<=',
                lineNumber: lineNumber,
                lineStart: lineStart,
                range: [start, index]
            };
        }

        if (ch1 === '>' && ch2 === '>' && ch3 === '=') {
            index += 3;
            return {
                type: Token.Punctuator,
                value: '>>=',
                lineNumber: lineNumber,
                lineStart: lineStart,
                range: [start, index]
            };
        }

        if (ch1 === '.' && ch2 === '.' && ch3 === '.') {
            index += 3;
            return {
                type: Token.Punctuator,
                value: '...',
                lineNumber: lineNumber,
                lineStart: lineStart,
                range: [start, index]
            };
        }

        // Other 2-character punctuators: ++ -- << >> && ||

        // Don't match these tokens if we're in a type, since they never can
        // occur and can mess up types like Map<string, Array<string>>
        if (ch1 === ch2 && ('+-<>&|'.indexOf(ch1) >= 0) && !state.inType) {
            index += 2;
            return {
                type: Token.Punctuator,
                value: ch1 + ch2,
                lineNumber: lineNumber,
                lineStart: lineStart,
                range: [start, index]
            };
        }

        if (ch1 === '=' && ch2 === '>') {
            index += 2;
            return {
                type: Token.Punctuator,
                value: '=>',
                lineNumber: lineNumber,
                lineStart: lineStart,
                range: [start, index]
            };
        }

        if ('<>=!+-*%&|^/'.indexOf(ch1) >= 0) {
            ++index;
            return {
                type: Token.Punctuator,
                value: ch1,
                lineNumber: lineNumber,
                lineStart: lineStart,
                range: [start, index]
            };
        }

        if (ch1 === '.') {
            ++index;
            return {
                type: Token.Punctuator,
                value: ch1,
                lineNumber: lineNumber,
                lineStart: lineStart,
                range: [start, index]
            };
        }

        throwError({}, Messages.UnexpectedToken, 'ILLEGAL');
    }

    // 7.8.3 Numeric Literals

    function scanHexLiteral(start) {
        var number = '';

        while (index < length) {
            if (!isHexDigit(source[index])) {
                break;
            }
            number += source[index++];
        }

        if (number.length === 0) {
            throwError({}, Messages.UnexpectedToken, 'ILLEGAL');
        }

        if (isIdentifierStart(source.charCodeAt(index))) {
            throwError({}, Messages.UnexpectedToken, 'ILLEGAL');
        }

        return {
            type: Token.NumericLiteral,
            value: parseInt('0x' + number, 16),
            lineNumber: lineNumber,
            lineStart: lineStart,
            range: [start, index]
        };
    }

    function scanBinaryLiteral(start) {
        var ch, number;

        number = '';

        while (index < length) {
            ch = source[index];
            if (ch !== '0' && ch !== '1') {
                break;
            }
            number += source[index++];
        }

        if (number.length === 0) {
            // only 0b or 0B
            throwError({}, Messages.UnexpectedToken, 'ILLEGAL');
        }

        if (index < length) {
            ch = source.charCodeAt(index);
            /* istanbul ignore else */
            if (isIdentifierStart(ch) || isDecimalDigit(ch)) {
                throwError({}, Messages.UnexpectedToken, 'ILLEGAL');
            }
        }

        return {
            type: Token.NumericLiteral,
            value: parseInt(number, 2),
            lineNumber: lineNumber,
            lineStart: lineStart,
            range: [start, index]
        };
    }

    function scanOctalLiteral(prefix, start) {
        var number, octal;

        if (isOctalDigit(prefix)) {
            octal = true;
            number = '0' + source[index++];
        } else {
            octal = false;
            ++index;
            number = '';
        }

        while (index < length) {
            if (!isOctalDigit(source[index])) {
                break;
            }
            number += source[index++];
        }

        if (!octal && number.length === 0) {
            // only 0o or 0O
            throwError({}, Messages.UnexpectedToken, 'ILLEGAL');
        }

        if (isIdentifierStart(source.charCodeAt(index)) || isDecimalDigit(source.charCodeAt(index))) {
            throwError({}, Messages.UnexpectedToken, 'ILLEGAL');
        }

        return {
            type: Token.NumericLiteral,
            value: parseInt(number, 8),
            octal: octal,
            lineNumber: lineNumber,
            lineStart: lineStart,
            range: [start, index]
        };
    }

    function scanNumericLiteral() {
        var number, start, ch;

        ch = source[index];
        assert(isDecimalDigit(ch.charCodeAt(0)) || (ch === '.'),
            'Numeric literal must start with a decimal digit or a decimal point');

        start = index;
        number = '';
        if (ch !== '.') {
            number = source[index++];
            ch = source[index];

            // Hex number starts with '0x'.
            // Octal number starts with '0'.
            // Octal number in ES6 starts with '0o'.
            // Binary number in ES6 starts with '0b'.
            if (number === '0') {
                if (ch === 'x' || ch === 'X') {
                    ++index;
                    return scanHexLiteral(start);
                }
                if (ch === 'b' || ch === 'B') {
                    ++index;
                    return scanBinaryLiteral(start);
                }
                if (ch === 'o' || ch === 'O' || isOctalDigit(ch)) {
                    return scanOctalLiteral(ch, start);
                }
                // decimal number starts with '0' such as '09' is illegal.
                if (ch && isDecimalDigit(ch.charCodeAt(0))) {
                    throwError({}, Messages.UnexpectedToken, 'ILLEGAL');
                }
            }

            while (isDecimalDigit(source.charCodeAt(index))) {
                number += source[index++];
            }
            ch = source[index];
        }

        if (ch === '.') {
            number += source[index++];
            while (isDecimalDigit(source.charCodeAt(index))) {
                number += source[index++];
            }
            ch = source[index];
        }

        if (ch === 'e' || ch === 'E') {
            number += source[index++];

            ch = source[index];
            if (ch === '+' || ch === '-') {
                number += source[index++];
            }
            if (isDecimalDigit(source.charCodeAt(index))) {
                while (isDecimalDigit(source.charCodeAt(index))) {
                    number += source[index++];
                }
            } else {
                throwError({}, Messages.UnexpectedToken, 'ILLEGAL');
            }
        }

        if (isIdentifierStart(source.charCodeAt(index))) {
            throwError({}, Messages.UnexpectedToken, 'ILLEGAL');
        }

        return {
            type: Token.NumericLiteral,
            value: parseFloat(number),
            lineNumber: lineNumber,
            lineStart: lineStart,
            range: [start, index]
        };
    }

    // 7.8.4 String Literals

    function scanStringLiteral() {
        var str = '', quote, start, ch, code, unescaped, restore, octal = false;

        quote = source[index];
        assert((quote === '\'' || quote === '"'),
            'String literal must starts with a quote');

        start = index;
        ++index;

        while (index < length) {
            ch = source[index++];

            if (ch === quote) {
                quote = '';
                break;
            } else if (ch === '\\') {
                ch = source[index++];
                if (!ch || !isLineTerminator(ch.charCodeAt(0))) {
                    switch (ch) {
                    case 'n':
                        str += '\n';
                        break;
                    case 'r':
                        str += '\r';
                        break;
                    case 't':
                        str += '\t';
                        break;
                    case 'u':
                    case 'x':
                        if (source[index] === '{') {
                            ++index;
                            str += scanUnicodeCodePointEscape();
                        } else {
                            restore = index;
                            unescaped = scanHexEscape(ch);
                            if (unescaped) {
                                str += unescaped;
                            } else {
                                index = restore;
                                str += ch;
                            }
                        }
                        break;
                    case 'b':
                        str += '\b';
                        break;
                    case 'f':
                        str += '\f';
                        break;
                    case 'v':
                        str += '\x0B';
                        break;

                    default:
                        if (isOctalDigit(ch)) {
                            code = '01234567'.indexOf(ch);

                            // \0 is not octal escape sequence
                            if (code !== 0) {
                                octal = true;
                            }

                            /* istanbul ignore else */
                            if (index < length && isOctalDigit(source[index])) {
                                octal = true;
                                code = code * 8 + '01234567'.indexOf(source[index++]);

                                // 3 digits are only allowed when string starts
                                // with 0, 1, 2, 3
                                if ('0123'.indexOf(ch) >= 0 &&
                                        index < length &&
                                        isOctalDigit(source[index])) {
                                    code = code * 8 + '01234567'.indexOf(source[index++]);
                                }
                            }
                            str += String.fromCharCode(code);
                        } else {
                            str += ch;
                        }
                        break;
                    }
                } else {
                    ++lineNumber;
                    if (ch === '\r' && source[index] === '\n') {
                        ++index;
                    }
                    lineStart = index;
                }
            } else if (isLineTerminator(ch.charCodeAt(0))) {
                break;
            } else {
                str += ch;
            }
        }

        if (quote !== '') {
            throwError({}, Messages.UnexpectedToken, 'ILLEGAL');
        }

        return {
            type: Token.StringLiteral,
            value: str,
            octal: octal,
            lineNumber: lineNumber,
            lineStart: lineStart,
            range: [start, index]
        };
    }

    function scanTemplate() {
        var cooked = '', ch, start, terminated, head, tail, restore, unescaped, code, octal;

        terminated = false;
        tail = false;
        start = index;
        head = (source[index] === '`');

        ++index;

        while (index < length) {
            ch = source[index++];
            if (ch === '`') {
                tail = true;
                terminated = true;
                break;
            } else if (ch === '$') {
                if (source[index] === '{') {
                    ++index;
                    terminated = true;
                    break;
                }
                cooked += ch;
            } else if (ch === '\\') {
                ch = source[index++];
                if (!isLineTerminator(ch.charCodeAt(0))) {
                    switch (ch) {
                    case 'n':
                        cooked += '\n';
                        break;
                    case 'r':
                        cooked += '\r';
                        break;
                    case 't':
                        cooked += '\t';
                        break;
                    case 'u':
                    case 'x':
                        if (source[index] === '{') {
                            ++index;
                            cooked += scanUnicodeCodePointEscape();
                        } else {
                            restore = index;
                            unescaped = scanHexEscape(ch);
                            if (unescaped) {
                                cooked += unescaped;
                            } else {
                                index = restore;
                                cooked += ch;
                            }
                        }
                        break;
                    case 'b':
                        cooked += '\b';
                        break;
                    case 'f':
                        cooked += '\f';
                        break;
                    case 'v':
                        cooked += '\v';
                        break;

                    default:
                        if (isOctalDigit(ch)) {
                            code = '01234567'.indexOf(ch);

                            // \0 is not octal escape sequence
                            if (code !== 0) {
                                octal = true;
                            }

                            /* istanbul ignore else */
                            if (index < length && isOctalDigit(source[index])) {
                                octal = true;
                                code = code * 8 + '01234567'.indexOf(source[index++]);

                                // 3 digits are only allowed when string starts
                                // with 0, 1, 2, 3
                                if ('0123'.indexOf(ch) >= 0 &&
                                        index < length &&
                                        isOctalDigit(source[index])) {
                                    code = code * 8 + '01234567'.indexOf(source[index++]);
                                }
                            }
                            cooked += String.fromCharCode(code);
                        } else {
                            cooked += ch;
                        }
                        break;
                    }
                } else {
                    ++lineNumber;
                    if (ch === '\r' && source[index] === '\n') {
                        ++index;
                    }
                    lineStart = index;
                }
            } else if (isLineTerminator(ch.charCodeAt(0))) {
                ++lineNumber;
                if (ch === '\r' && source[index] === '\n') {
                    ++index;
                }
                lineStart = index;
                cooked += '\n';
            } else {
                cooked += ch;
            }
        }

        if (!terminated) {
            throwError({}, Messages.UnexpectedToken, 'ILLEGAL');
        }

        if (index > state.curlyLastIndex) {
            state.curlyLastIndex = index;
            if (!tail) {
                state.curlyStack.push('template');
            }

            if (!head) {
                state.curlyStack.pop();
            }
        }

        return {
            type: Token.Template,
            value: {
                cooked: cooked,
                raw: source.slice(start + 1, index - ((tail) ? 1 : 2))
            },
            head: head,
            tail: tail,
            octal: octal,
            lineNumber: lineNumber,
            lineStart: lineStart,
            range: [start, index]
        };
    }

    function testRegExp(pattern, flags) {
        var tmp = pattern,
            value;

        if (flags.indexOf('u') >= 0) {
            // Replace each astral symbol and every Unicode code point
            // escape sequence with a single ASCII symbol to avoid throwing on
            // regular expressions that are only valid in combination with the
            // `/u` flag.
            // Note: replacing with the ASCII symbol `x` might cause false
            // negatives in unlikely scenarios. For example, `[\u{61}-b]` is a
            // perfectly valid pattern that is equivalent to `[a-b]`, but it
            // would be replaced by `[x-b]` which throws an error.
            tmp = tmp
                .replace(/\\u\{([0-9a-fA-F]+)\}/g, function ($0, $1) {
                    if (parseInt($1, 16) <= 0x10FFFF) {
                        return 'x';
                    }
                    throwError({}, Messages.InvalidRegExp);
                })
                .replace(/[\uD800-\uDBFF][\uDC00-\uDFFF]/g, 'x');
        }

        // First, detect invalid regular expressions.
        try {
            value = new RegExp(tmp);
        } catch (e) {
            throwError({}, Messages.InvalidRegExp);
        }

        // Return a regular expression object for this pattern-flag pair, or
        // `null` in case the current environment doesn't support the flags it
        // uses.
        try {
            return new RegExp(pattern, flags);
        } catch (exception) {
            return null;
        }
    }

    function scanRegExpBody() {
        var ch, str, classMarker, terminated, body;

        ch = source[index];
        assert(ch === '/', 'Regular expression literal must start with a slash');
        str = source[index++];

        classMarker = false;
        terminated = false;
        while (index < length) {
            ch = source[index++];
            str += ch;
            if (ch === '\\') {
                ch = source[index++];
                // ECMA-262 7.8.5
                if (isLineTerminator(ch.charCodeAt(0))) {
                    throwError({}, Messages.UnterminatedRegExp);
                }
                str += ch;
            } else if (isLineTerminator(ch.charCodeAt(0))) {
                throwError({}, Messages.UnterminatedRegExp);
            } else if (classMarker) {
                if (ch === ']') {
                    classMarker = false;
                }
            } else {
                if (ch === '/') {
                    terminated = true;
                    break;
                } else if (ch === '[') {
                    classMarker = true;
                }
            }
        }

        if (!terminated) {
            throwError({}, Messages.UnterminatedRegExp);
        }

        // Exclude leading and trailing slash.
        body = str.substr(1, str.length - 2);
        return {
            value: body,
            literal: str
        };
    }

    function scanRegExpFlags() {
        var ch, str, flags, restore;

        str = '';
        flags = '';
        while (index < length) {
            ch = source[index];
            if (!isIdentifierPart(ch.charCodeAt(0))) {
                break;
            }

            ++index;
            if (ch === '\\' && index < length) {
                ch = source[index];
                if (ch === 'u') {
                    ++index;
                    restore = index;
                    ch = scanHexEscape('u');
                    if (ch) {
                        flags += ch;
                        for (str += '\\u'; restore < index; ++restore) {
                            str += source[restore];
                        }
                    } else {
                        index = restore;
                        flags += 'u';
                        str += '\\u';
                    }
                    throwErrorTolerant({}, Messages.UnexpectedToken, 'ILLEGAL');
                } else {
                    str += '\\';
                    throwErrorTolerant({}, Messages.UnexpectedToken, 'ILLEGAL');
                }
            } else {
                flags += ch;
                str += ch;
            }
        }

        return {
            value: flags,
            literal: str
        };
    }

    function scanRegExp() {
        var start, body, flags, value;

        lookahead = null;
        skipComment();
        start = index;

        body = scanRegExpBody();
        flags = scanRegExpFlags();
        value = testRegExp(body.value, flags.value);

        if (extra.tokenize) {
            return {
                type: Token.RegularExpression,
                value: value,
                regex: {
                    pattern: body.value,
                    flags: flags.value
                },
                lineNumber: lineNumber,
                lineStart: lineStart,
                range: [start, index]
            };
        }

        return {
            literal: body.literal + flags.literal,
            value: value,
            regex: {
                pattern: body.value,
                flags: flags.value
            },
            range: [start, index]
        };
    }

    function isIdentifierName(token) {
        return token.type === Token.Identifier ||
            token.type === Token.Keyword ||
            token.type === Token.BooleanLiteral ||
            token.type === Token.NullLiteral;
    }

    function advanceSlash() {
        var prevToken,
            checkToken;
        // Using the following algorithm:
        // https://github.com/mozilla/sweet.js/wiki/design
        prevToken = extra.tokens[extra.tokens.length - 1];
        if (!prevToken) {
            // Nothing before that: it cannot be a division.
            return scanRegExp();
        }
        if (prevToken.type === 'Punctuator') {
            if (prevToken.value === ')') {
                checkToken = extra.tokens[extra.openParenToken - 1];
                if (checkToken &&
                        checkToken.type === 'Keyword' &&
                        (checkToken.value === 'if' ||
                         checkToken.value === 'while' ||
                         checkToken.value === 'for' ||
                         checkToken.value === 'with')) {
                    return scanRegExp();
                }
                return scanPunctuator();
            }
            if (prevToken.value === '}') {
                // Dividing a function by anything makes little sense,
                // but we have to check for that.
                if (extra.tokens[extra.openCurlyToken - 3] &&
                        extra.tokens[extra.openCurlyToken - 3].type === 'Keyword') {
                    // Anonymous function.
                    checkToken = extra.tokens[extra.openCurlyToken - 4];
                    if (!checkToken) {
                        return scanPunctuator();
                    }
                } else if (extra.tokens[extra.openCurlyToken - 4] &&
                        extra.tokens[extra.openCurlyToken - 4].type === 'Keyword') {
                    // Named function.
                    checkToken = extra.tokens[extra.openCurlyToken - 5];
                    if (!checkToken) {
                        return scanRegExp();
                    }
                } else {
                    return scanPunctuator();
                }
                // checkToken determines whether the function is
                // a declaration or an expression.
                if (FnExprTokens.indexOf(checkToken.value) >= 0) {
                    // It is an expression.
                    return scanPunctuator();
                }
                // It is a declaration.
                return scanRegExp();
            }
            return scanRegExp();
        }
        if (prevToken.type === 'Keyword' && prevToken.value !== 'this') {
            return scanRegExp();
        }
        return scanPunctuator();
    }

    function advance() {
        var ch;

        if (!state.inJSXChild) {
            skipComment();
        }

        if (index >= length) {
            return {
                type: Token.EOF,
                lineNumber: lineNumber,
                lineStart: lineStart,
                range: [index, index]
            };
        }

        if (state.inJSXChild) {
            return advanceJSXChild();
        }

        ch = source.charCodeAt(index);

        // Very common: ( and ) and ;
        if (ch === 40 || ch === 41 || ch === 58) {
            return scanPunctuator();
        }

        // String literal starts with single quote (#39) or double quote (#34).
        if (ch === 39 || ch === 34) {
            if (state.inJSXTag) {
                return scanJSXStringLiteral();
            }
            return scanStringLiteral();
        }

        if (state.inJSXTag && isJSXIdentifierStart(ch)) {
            return scanJSXIdentifier();
        }

        // Template literals start with backtick (#96) for template head
        // or close curly (#125) for template middle or template tail.
        if (ch === 96 || (ch === 125 && state.curlyStack[state.curlyStack.length - 1] === 'template')) {
            return scanTemplate();
        }
        if (isIdentifierStart(ch)) {
            return scanIdentifier();
        }

        // Dot (.) char #46 can also start a floating-point number, hence the need
        // to check the next character.
        if (ch === 46) {
            if (isDecimalDigit(source.charCodeAt(index + 1))) {
                return scanNumericLiteral();
            }
            return scanPunctuator();
        }

        if (isDecimalDigit(ch)) {
            return scanNumericLiteral();
        }

        // Slash (/) char #47 can also start a regex.
        if (extra.tokenize && ch === 47) {
            return advanceSlash();
        }

        return scanPunctuator();
    }

    function lex() {
        var token;

        token = lookahead;
        index = token.range[1];
        lineNumber = token.lineNumber;
        lineStart = token.lineStart;

        lookahead = advance();

        index = token.range[1];
        lineNumber = token.lineNumber;
        lineStart = token.lineStart;

        return token;
    }

    function peek() {
        var pos, line, start;

        pos = index;
        line = lineNumber;
        start = lineStart;
        lookahead = advance();
        index = pos;
        lineNumber = line;
        lineStart = start;
    }

    function lookahead2() {
        var adv, pos, line, start, result;

        // If we are collecting the tokens, don't grab the next one yet.
        /* istanbul ignore next */
        adv = (typeof extra.advance === 'function') ? extra.advance : advance;

        pos = index;
        line = lineNumber;
        start = lineStart;

        // Scan for the next immediate token.
        /* istanbul ignore if */
        if (lookahead === null) {
            lookahead = adv();
        }
        index = lookahead.range[1];
        lineNumber = lookahead.lineNumber;
        lineStart = lookahead.lineStart;

        // Grab the token right after.
        result = adv();
        index = pos;
        lineNumber = line;
        lineStart = start;

        return result;
    }

    function rewind(token) {
        index = token.range[0];
        lineNumber = token.lineNumber;
        lineStart = token.lineStart;
        lookahead = token;
    }

    function markerCreate() {
        if (!extra.loc && !extra.range) {
            return undefined;
        }
        skipComment();
        return {offset: index, line: lineNumber, col: index - lineStart};
    }

    function markerCreatePreserveWhitespace() {
        if (!extra.loc && !extra.range) {
            return undefined;
        }
        return {offset: index, line: lineNumber, col: index - lineStart};
    }

    function processComment(node) {
        var lastChild,
            trailingComments,
            bottomRight = extra.bottomRightStack,
            last = bottomRight[bottomRight.length - 1];

        if (node.type === Syntax.Program) {
            /* istanbul ignore else */
            if (node.body.length > 0) {
                return;
            }
        }

        if (extra.trailingComments.length > 0) {
            if (extra.trailingComments[0].range[0] >= node.range[1]) {
                trailingComments = extra.trailingComments;
                extra.trailingComments = [];
            } else {
                extra.trailingComments.length = 0;
            }
        } else {
            if (last && last.trailingComments && last.trailingComments[0].range[0] >= node.range[1]) {
                trailingComments = last.trailingComments;
                delete last.trailingComments;
            }
        }

        // Eating the stack.
        if (last) {
            while (last && last.range[0] >= node.range[0]) {
                lastChild = last;
                last = bottomRight.pop();
            }
        }

        if (lastChild) {
            if (lastChild.leadingComments && lastChild.leadingComments[lastChild.leadingComments.length - 1].range[1] <= node.range[0]) {
                node.leadingComments = lastChild.leadingComments;
                delete lastChild.leadingComments;
            }
        } else if (extra.leadingComments.length > 0 && extra.leadingComments[extra.leadingComments.length - 1].range[1] <= node.range[0]) {
            node.leadingComments = extra.leadingComments;
            extra.leadingComments = [];
        }

        if (trailingComments) {
            node.trailingComments = trailingComments;
        }

        bottomRight.push(node);
    }

    function markerApply(marker, node) {
        if (extra.range) {
            node.range = [marker.offset, index];
        }
        if (extra.loc) {
            node.loc = {
                start: {
                    line: marker.line,
                    column: marker.col
                },
                end: {
                    line: lineNumber,
                    column: index - lineStart
                }
            };
            node = delegate.postProcess(node);
        }
        if (extra.attachComment) {
            processComment(node);
        }
        return node;
    }

    SyntaxTreeDelegate = {

        name: 'SyntaxTree',

        postProcess: function (node) {
            return node;
        },

        createArrayExpression: function (elements) {
            return {
                type: Syntax.ArrayExpression,
                elements: elements
            };
        },

        createAssignmentExpression: function (operator, left, right) {
            return {
                type: Syntax.AssignmentExpression,
                operator: operator,
                left: left,
                right: right
            };
        },

        createBinaryExpression: function (operator, left, right) {
            var type = (operator === '||' || operator === '&&') ? Syntax.LogicalExpression :
                        Syntax.BinaryExpression;
            return {
                type: type,
                operator: operator,
                left: left,
                right: right
            };
        },

        createBlockStatement: function (body) {
            return {
                type: Syntax.BlockStatement,
                body: body
            };
        },

        createBreakStatement: function (label) {
            return {
                type: Syntax.BreakStatement,
                label: label
            };
        },

        createCallExpression: function (callee, args) {
            return {
                type: Syntax.CallExpression,
                callee: callee,
                'arguments': args
            };
        },

        createCatchClause: function (param, body) {
            return {
                type: Syntax.CatchClause,
                param: param,
                body: body
            };
        },

        createConditionalExpression: function (test, consequent, alternate) {
            return {
                type: Syntax.ConditionalExpression,
                test: test,
                consequent: consequent,
                alternate: alternate
            };
        },

        createContinueStatement: function (label) {
            return {
                type: Syntax.ContinueStatement,
                label: label
            };
        },

        createDebuggerStatement: function () {
            return {
                type: Syntax.DebuggerStatement
            };
        },

        createDoWhileStatement: function (body, test) {
            return {
                type: Syntax.DoWhileStatement,
                body: body,
                test: test
            };
        },

        createEmptyStatement: function () {
            return {
                type: Syntax.EmptyStatement
            };
        },

        createExpressionStatement: function (expression) {
            return {
                type: Syntax.ExpressionStatement,
                expression: expression
            };
        },

        createForStatement: function (init, test, update, body) {
            return {
                type: Syntax.ForStatement,
                init: init,
                test: test,
                update: update,
                body: body
            };
        },

        createForInStatement: function (left, right, body) {
            return {
                type: Syntax.ForInStatement,
                left: left,
                right: right,
                body: body,
                each: false
            };
        },

        createForOfStatement: function (left, right, body) {
            return {
                type: Syntax.ForOfStatement,
                left: left,
                right: right,
                body: body
            };
        },

        createFunctionDeclaration: function (id, params, defaults, body, rest, generator, expression,
                                             isAsync, returnType, typeParameters) {
            var funDecl = {
                type: Syntax.FunctionDeclaration,
                id: id,
                params: params,
                defaults: defaults,
                body: body,
                rest: rest,
                generator: generator,
                expression: expression,
                returnType: returnType,
                typeParameters: typeParameters
            };

            if (isAsync) {
                funDecl.async = true;
            }

            return funDecl;
        },

        createFunctionExpression: function (id, params, defaults, body, rest, generator, expression,
                                            isAsync, returnType, typeParameters) {
            var funExpr = {
                type: Syntax.FunctionExpression,
                id: id,
                params: params,
                defaults: defaults,
                body: body,
                rest: rest,
                generator: generator,
                expression: expression,
                returnType: returnType,
                typeParameters: typeParameters
            };

            if (isAsync) {
                funExpr.async = true;
            }

            return funExpr;
        },

        createIdentifier: function (name) {
            return {
                type: Syntax.Identifier,
                name: name,
                // Only here to initialize the shape of the object to ensure
                // that the 'typeAnnotation' key is ordered before others that
                // are added later (like 'loc' and 'range'). This just helps
                // keep the shape of Identifier nodes consistent with everything
                // else.
                typeAnnotation: undefined,
                optional: undefined
            };
        },

        createTypeAnnotation: function (typeAnnotation) {
            return {
                type: Syntax.TypeAnnotation,
                typeAnnotation: typeAnnotation
            };
        },

        createTypeCast: function (expression, typeAnnotation) {
            return {
                type: Syntax.TypeCastExpression,
                expression: expression,
                typeAnnotation: typeAnnotation
            };
        },

        createFunctionTypeAnnotation: function (params, returnType, rest, typeParameters) {
            return {
                type: Syntax.FunctionTypeAnnotation,
                params: params,
                returnType: returnType,
                rest: rest,
                typeParameters: typeParameters
            };
        },

        createFunctionTypeParam: function (name, typeAnnotation, optional) {
            return {
                type: Syntax.FunctionTypeParam,
                name: name,
                typeAnnotation: typeAnnotation,
                optional: optional
            };
        },

        createNullableTypeAnnotation: function (typeAnnotation) {
            return {
                type: Syntax.NullableTypeAnnotation,
                typeAnnotation: typeAnnotation
            };
        },

        createArrayTypeAnnotation: function (elementType) {
            return {
                type: Syntax.ArrayTypeAnnotation,
                elementType: elementType
            };
        },

        createGenericTypeAnnotation: function (id, typeParameters) {
            return {
                type: Syntax.GenericTypeAnnotation,
                id: id,
                typeParameters: typeParameters
            };
        },

        createQualifiedTypeIdentifier: function (qualification, id) {
            return {
                type: Syntax.QualifiedTypeIdentifier,
                qualification: qualification,
                id: id
            };
        },

        createTypeParameterDeclaration: function (params) {
            return {
                type: Syntax.TypeParameterDeclaration,
                params: params
            };
        },

        createTypeParameterInstantiation: function (params) {
            return {
                type: Syntax.TypeParameterInstantiation,
                params: params
            };
        },

        createAnyTypeAnnotation: function () {
            return {
                type: Syntax.AnyTypeAnnotation
            };
        },

        createBooleanTypeAnnotation: function () {
            return {
                type: Syntax.BooleanTypeAnnotation
            };
        },

        createNumberTypeAnnotation: function () {
            return {
                type: Syntax.NumberTypeAnnotation
            };
        },

        createStringTypeAnnotation: function () {
            return {
                type: Syntax.StringTypeAnnotation
            };
        },

        createStringLiteralTypeAnnotation: function (token) {
            return {
                type: Syntax.StringLiteralTypeAnnotation,
                value: token.value,
                raw: source.slice(token.range[0], token.range[1])
            };
        },

        createVoidTypeAnnotation: function () {
            return {
                type: Syntax.VoidTypeAnnotation
            };
        },

        createTypeofTypeAnnotation: function (argument) {
            return {
                type: Syntax.TypeofTypeAnnotation,
                argument: argument
            };
        },

        createTupleTypeAnnotation: function (types) {
            return {
                type: Syntax.TupleTypeAnnotation,
                types: types
            };
        },

        createObjectTypeAnnotation: function (properties, indexers, callProperties) {
            return {
                type: Syntax.ObjectTypeAnnotation,
                properties: properties,
                indexers: indexers,
                callProperties: callProperties
            };
        },

        createObjectTypeIndexer: function (id, key, value, isStatic) {
            return {
                type: Syntax.ObjectTypeIndexer,
                id: id,
                key: key,
                value: value,
                static: isStatic
            };
        },

        createObjectTypeCallProperty: function (value, isStatic) {
            return {
                type: Syntax.ObjectTypeCallProperty,
                value: value,
                static: isStatic
            };
        },

        createObjectTypeProperty: function (key, value, optional, isStatic) {
            return {
                type: Syntax.ObjectTypeProperty,
                key: key,
                value: value,
                optional: optional,
                static: isStatic
            };
        },

        createUnionTypeAnnotation: function (types) {
            return {
                type: Syntax.UnionTypeAnnotation,
                types: types
            };
        },

        createIntersectionTypeAnnotation: function (types) {
            return {
                type: Syntax.IntersectionTypeAnnotation,
                types: types
            };
        },

        createTypeAlias: function (id, typeParameters, right) {
            return {
                type: Syntax.TypeAlias,
                id: id,
                typeParameters: typeParameters,
                right: right
            };
        },

        createInterface: function (id, typeParameters, body, extended) {
            return {
                type: Syntax.InterfaceDeclaration,
                id: id,
                typeParameters: typeParameters,
                body: body,
                extends: extended
            };
        },

        createInterfaceExtends: function (id, typeParameters) {
            return {
                type: Syntax.InterfaceExtends,
                id: id,
                typeParameters: typeParameters
            };
        },

        createDeclareFunction: function (id) {
            return {
                type: Syntax.DeclareFunction,
                id: id
            };
        },

        createDeclareVariable: function (id) {
            return {
                type: Syntax.DeclareVariable,
                id: id
            };
        },

        createDeclareModule: function (id, body) {
            return {
                type: Syntax.DeclareModule,
                id: id,
                body: body
            };
        },

        createJSXAttribute: function (name, value) {
            return {
                type: Syntax.JSXAttribute,
                name: name,
                value: value || null
            };
        },

        createJSXSpreadAttribute: function (argument) {
            return {
                type: Syntax.JSXSpreadAttribute,
                argument: argument
            };
        },

        createJSXIdentifier: function (name) {
            return {
                type: Syntax.JSXIdentifier,
                name: name
            };
        },

        createJSXNamespacedName: function (namespace, name) {
            return {
                type: Syntax.JSXNamespacedName,
                namespace: namespace,
                name: name
            };
        },

        createJSXMemberExpression: function (object, property) {
            return {
                type: Syntax.JSXMemberExpression,
                object: object,
                property: property
            };
        },

        createJSXElement: function (openingElement, closingElement, children) {
            return {
                type: Syntax.JSXElement,
                openingElement: openingElement,
                closingElement: closingElement,
                children: children
            };
        },

        createJSXEmptyExpression: function () {
            return {
                type: Syntax.JSXEmptyExpression
            };
        },

        createJSXExpressionContainer: function (expression) {
            return {
                type: Syntax.JSXExpressionContainer,
                expression: expression
            };
        },

        createJSXOpeningElement: function (name, attributes, selfClosing) {
            return {
                type: Syntax.JSXOpeningElement,
                name: name,
                selfClosing: selfClosing,
                attributes: attributes
            };
        },

        createJSXClosingElement: function (name) {
            return {
                type: Syntax.JSXClosingElement,
                name: name
            };
        },

        createIfStatement: function (test, consequent, alternate) {
            return {
                type: Syntax.IfStatement,
                test: test,
                consequent: consequent,
                alternate: alternate
            };
        },

        createLabeledStatement: function (label, body) {
            return {
                type: Syntax.LabeledStatement,
                label: label,
                body: body
            };
        },

        createLiteral: function (token) {
            var object = {
                type: Syntax.Literal,
                value: token.value,
                raw: source.slice(token.range[0], token.range[1])
            };
            if (token.regex) {
                object.regex = token.regex;
            }
            return object;
        },

        createMemberExpression: function (accessor, object, property) {
            return {
                type: Syntax.MemberExpression,
                computed: accessor === '[',
                object: object,
                property: property
            };
        },

        createNewExpression: function (callee, args) {
            return {
                type: Syntax.NewExpression,
                callee: callee,
                'arguments': args
            };
        },

        createObjectExpression: function (properties) {
            return {
                type: Syntax.ObjectExpression,
                properties: properties
            };
        },

        createPostfixExpression: function (operator, argument) {
            return {
                type: Syntax.UpdateExpression,
                operator: operator,
                argument: argument,
                prefix: false
            };
        },

        createProgram: function (body) {
            return {
                type: Syntax.Program,
                body: body
            };
        },

        createProperty: function (kind, key, value, method, shorthand, computed) {
            return {
                type: Syntax.Property,
                key: key,
                value: value,
                kind: kind,
                method: method,
                shorthand: shorthand,
                computed: computed
            };
        },

        createReturnStatement: function (argument) {
            return {
                type: Syntax.ReturnStatement,
                argument: argument
            };
        },

        createSequenceExpression: function (expressions) {
            return {
                type: Syntax.SequenceExpression,
                expressions: expressions
            };
        },

        createSwitchCase: function (test, consequent) {
            return {
                type: Syntax.SwitchCase,
                test: test,
                consequent: consequent
            };
        },

        createSwitchStatement: function (discriminant, cases) {
            return {
                type: Syntax.SwitchStatement,
                discriminant: discriminant,
                cases: cases
            };
        },

        createThisExpression: function () {
            return {
                type: Syntax.ThisExpression
            };
        },

        createThrowStatement: function (argument) {
            return {
                type: Syntax.ThrowStatement,
                argument: argument
            };
        },

        createTryStatement: function (block, guardedHandlers, handlers, finalizer) {
            return {
                type: Syntax.TryStatement,
                block: block,
                guardedHandlers: guardedHandlers,
                handlers: handlers,
                finalizer: finalizer
            };
        },

        createUnaryExpression: function (operator, argument) {
            if (operator === '++' || operator === '--') {
                return {
                    type: Syntax.UpdateExpression,
                    operator: operator,
                    argument: argument,
                    prefix: true
                };
            }
            return {
                type: Syntax.UnaryExpression,
                operator: operator,
                argument: argument,
                prefix: true
            };
        },

        createVariableDeclaration: function (declarations, kind) {
            return {
                type: Syntax.VariableDeclaration,
                declarations: declarations,
                kind: kind
            };
        },

        createVariableDeclarator: function (id, init) {
            return {
                type: Syntax.VariableDeclarator,
                id: id,
                init: init
            };
        },

        createWhileStatement: function (test, body) {
            return {
                type: Syntax.WhileStatement,
                test: test,
                body: body
            };
        },

        createWithStatement: function (object, body) {
            return {
                type: Syntax.WithStatement,
                object: object,
                body: body
            };
        },

        createTemplateElement: function (value, tail) {
            return {
                type: Syntax.TemplateElement,
                value: value,
                tail: tail
            };
        },

        createTemplateLiteral: function (quasis, expressions) {
            return {
                type: Syntax.TemplateLiteral,
                quasis: quasis,
                expressions: expressions
            };
        },

        createSpreadElement: function (argument) {
            return {
                type: Syntax.SpreadElement,
                argument: argument
            };
        },

        createSpreadProperty: function (argument) {
            return {
                type: Syntax.SpreadProperty,
                argument: argument
            };
        },

        createTaggedTemplateExpression: function (tag, quasi) {
            return {
                type: Syntax.TaggedTemplateExpression,
                tag: tag,
                quasi: quasi
            };
        },

        createArrowFunctionExpression: function (params, defaults, body, rest, expression, isAsync) {
            var arrowExpr = {
                type: Syntax.ArrowFunctionExpression,
                id: null,
                params: params,
                defaults: defaults,
                body: body,
                rest: rest,
                generator: false,
                expression: expression
            };

            if (isAsync) {
                arrowExpr.async = true;
            }

            return arrowExpr;
        },

        createMethodDefinition: function (propertyType, kind, key, value, computed) {
            return {
                type: Syntax.MethodDefinition,
                key: key,
                value: value,
                kind: kind,
                'static': propertyType === ClassPropertyType.static,
                computed: computed
            };
        },

        createClassProperty: function (key, typeAnnotation, computed, isStatic) {
            return {
                type: Syntax.ClassProperty,
                key: key,
                typeAnnotation: typeAnnotation,
                computed: computed,
                static: isStatic
            };
        },

        createClassBody: function (body) {
            return {
                type: Syntax.ClassBody,
                body: body
            };
        },

        createClassImplements: function (id, typeParameters) {
            return {
                type: Syntax.ClassImplements,
                id: id,
                typeParameters: typeParameters
            };
        },

        createClassExpression: function (id, superClass, body, typeParameters, superTypeParameters, implemented) {
            return {
                type: Syntax.ClassExpression,
                id: id,
                superClass: superClass,
                body: body,
                typeParameters: typeParameters,
                superTypeParameters: superTypeParameters,
                implements: implemented
            };
        },

        createClassDeclaration: function (id, superClass, body, typeParameters, superTypeParameters, implemented) {
            return {
                type: Syntax.ClassDeclaration,
                id: id,
                superClass: superClass,
                body: body,
                typeParameters: typeParameters,
                superTypeParameters: superTypeParameters,
                implements: implemented
            };
        },

        createExportSpecifier: function (id, name) {
            return {
                type: Syntax.ExportSpecifier,
                id: id,
                name: name
            };
        },

        createExportBatchSpecifier: function () {
            return {
                type: Syntax.ExportBatchSpecifier
            };
        },

        createImportDefaultSpecifier: function (id) {
            return {
                type: Syntax.ImportDefaultSpecifier,
                id: id
            };
        },

        createImportNamespaceSpecifier: function (id) {
            return {
                type: Syntax.ImportNamespaceSpecifier,
                id: id
            };
        },

        createExportDeclaration: function (isDefault, declaration, specifiers, src) {
            return {
                type: Syntax.ExportDeclaration,
                'default': !!isDefault,
                declaration: declaration,
                specifiers: specifiers,
                source: src
            };
        },

        createImportSpecifier: function (id, name) {
            return {
                type: Syntax.ImportSpecifier,
                id: id,
                name: name
            };
        },

        createImportDeclaration: function (specifiers, src, isType) {
            return {
                type: Syntax.ImportDeclaration,
                specifiers: specifiers,
                source: src,
                isType: isType
            };
        },

        createYieldExpression: function (argument, dlg) {
            return {
                type: Syntax.YieldExpression,
                argument: argument,
                delegate: dlg
            };
        },

        createAwaitExpression: function (argument) {
            return {
                type: Syntax.AwaitExpression,
                argument: argument
            };
        },

        createComprehensionExpression: function (filter, blocks, body) {
            return {
                type: Syntax.ComprehensionExpression,
                filter: filter,
                blocks: blocks,
                body: body
            };
        }

    };

    // Return true if there is a line terminator before the next token.

    function peekLineTerminator() {
        var pos, line, start, found;

        pos = index;
        line = lineNumber;
        start = lineStart;
        skipComment();
        found = lineNumber !== line;
        index = pos;
        lineNumber = line;
        lineStart = start;

        return found;
    }

    // Throw an exception

    function throwError(token, messageFormat) {
        var error,
            args = Array.prototype.slice.call(arguments, 2),
            msg = messageFormat.replace(
                /%(\d)/g,
                function (whole, idx) {
                    assert(idx < args.length, 'Message reference must be in range');
                    return args[idx];
                }
            );

        if (typeof token.lineNumber === 'number') {
            error = new Error('Line ' + token.lineNumber + ': ' + msg);
            error.index = token.range[0];
            error.lineNumber = token.lineNumber;
            error.column = token.range[0] - lineStart + 1;
        } else {
            error = new Error('Line ' + lineNumber + ': ' + msg);
            error.index = index;
            error.lineNumber = lineNumber;
            error.column = index - lineStart + 1;
        }

        error.description = msg;
        throw error;
    }

    function throwErrorTolerant() {
        try {
            throwError.apply(null, arguments);
        } catch (e) {
            if (extra.errors) {
                extra.errors.push(e);
            } else {
                throw e;
            }
        }
    }


    // Throw an exception because of the token.

    function throwUnexpected(token) {
        if (token.type === Token.EOF) {
            throwError(token, Messages.UnexpectedEOS);
        }

        if (token.type === Token.NumericLiteral) {
            throwError(token, Messages.UnexpectedNumber);
        }

        if (token.type === Token.StringLiteral || token.type === Token.JSXText) {
            throwError(token, Messages.UnexpectedString);
        }

        if (token.type === Token.Identifier) {
            throwError(token, Messages.UnexpectedIdentifier);
        }

        if (token.type === Token.Keyword) {
            if (isFutureReservedWord(token.value)) {
                throwError(token, Messages.UnexpectedReserved);
            } else if (strict && isStrictModeReservedWord(token.value)) {
                throwErrorTolerant(token, Messages.StrictReservedWord);
                return;
            }
            throwError(token, Messages.UnexpectedToken, token.value);
        }

        if (token.type === Token.Template) {
            throwError(token, Messages.UnexpectedTemplate, token.value.raw);
        }

        // BooleanLiteral, NullLiteral, or Punctuator.
        throwError(token, Messages.UnexpectedToken, token.value);
    }

    // Expect the next token to match the specified punctuator.
    // If not, an exception will be thrown.

    function expect(value) {
        var token = lex();
        if (token.type !== Token.Punctuator || token.value !== value) {
            throwUnexpected(token);
        }
    }

    // Expect the next token to match the specified keyword.
    // If not, an exception will be thrown.

    function expectKeyword(keyword, contextual) {
        var token = lex();
        if (token.type !== (contextual ? Token.Identifier : Token.Keyword) ||
                token.value !== keyword) {
            throwUnexpected(token);
        }
    }

    // Expect the next token to match the specified contextual keyword.
    // If not, an exception will be thrown.

    function expectContextualKeyword(keyword) {
        return expectKeyword(keyword, true);
    }

    // Return true if the next token matches the specified punctuator.

    function match(value) {
        return lookahead.type === Token.Punctuator && lookahead.value === value;
    }

    // Return true if the next token matches the specified keyword

    function matchKeyword(keyword, contextual) {
        var expectedType = contextual ? Token.Identifier : Token.Keyword;
        return lookahead.type === expectedType && lookahead.value === keyword;
    }

    // Return true if the next token matches the specified contextual keyword

    function matchContextualKeyword(keyword) {
        return matchKeyword(keyword, true);
    }

    // Return true if the next token is an assignment operator

    function matchAssign() {
        var op;

        if (lookahead.type !== Token.Punctuator) {
            return false;
        }
        op = lookahead.value;
        return op === '=' ||
            op === '*=' ||
            op === '/=' ||
            op === '%=' ||
            op === '+=' ||
            op === '-=' ||
            op === '<<=' ||
            op === '>>=' ||
            op === '>>>=' ||
            op === '&=' ||
            op === '^=' ||
            op === '|=';
    }

    // Note that 'yield' is treated as a keyword in strict mode, but a
    // contextual keyword (identifier) in non-strict mode, so we need to
    // use matchKeyword('yield', false) and matchKeyword('yield', true)
    // (i.e. matchContextualKeyword) appropriately.
    function matchYield() {
        return state.yieldAllowed && matchKeyword('yield', !strict);
    }

    function matchAsync() {
        var backtrackToken = lookahead, matches = false;

        if (matchContextualKeyword('async')) {
            lex(); // Make sure peekLineTerminator() starts after 'async'.
            matches = !peekLineTerminator();
            rewind(backtrackToken); // Revert the lex().
        }

        return matches;
    }

    function matchAwait() {
        return state.awaitAllowed && matchContextualKeyword('await');
    }

    function consumeSemicolon() {
        var line, oldIndex = index, oldLineNumber = lineNumber,
            oldLineStart = lineStart, oldLookahead = lookahead;

        // Catch the very common case first: immediately a semicolon (char #59).
        if (source.charCodeAt(index) === 59) {
            lex();
            return;
        }

        line = lineNumber;
        skipComment();
        if (lineNumber !== line) {
            index = oldIndex;
            lineNumber = oldLineNumber;
            lineStart = oldLineStart;
            lookahead = oldLookahead;
            return;
        }

        if (match(';')) {
            lex();
            return;
        }

        if (lookahead.type !== Token.EOF && !match('}')) {
            throwUnexpected(lookahead);
        }
    }

    // Return true if provided expression is LeftHandSideExpression

    function isLeftHandSide(expr) {
        return expr.type === Syntax.Identifier || expr.type === Syntax.MemberExpression;
    }

    function isAssignableLeftHandSide(expr) {
        return isLeftHandSide(expr) || expr.type === Syntax.ObjectPattern || expr.type === Syntax.ArrayPattern;
    }

    // 11.1.4 Array Initialiser

    function parseArrayInitialiser() {
        var elements = [], blocks = [], filter = null, tmp, possiblecomprehension = true,
            marker = markerCreate();

        expect('[');
        while (!match(']')) {
            if (lookahead.value === 'for' &&
                    lookahead.type === Token.Keyword) {
                if (!possiblecomprehension) {
                    throwError({}, Messages.ComprehensionError);
                }
                matchKeyword('for');
                tmp = parseForStatement({ignoreBody: true});
                tmp.of = tmp.type === Syntax.ForOfStatement;
                tmp.type = Syntax.ComprehensionBlock;
                if (tmp.left.kind) { // can't be let or const
                    throwError({}, Messages.ComprehensionError);
                }
                blocks.push(tmp);
            } else if (lookahead.value === 'if' &&
                           lookahead.type === Token.Keyword) {
                if (!possiblecomprehension) {
                    throwError({}, Messages.ComprehensionError);
                }
                expectKeyword('if');
                expect('(');
                filter = parseExpression();
                expect(')');
            } else if (lookahead.value === ',' &&
                           lookahead.type === Token.Punctuator) {
                possiblecomprehension = false; // no longer allowed.
                lex();
                elements.push(null);
            } else {
                tmp = parseSpreadOrAssignmentExpression();
                elements.push(tmp);
                if (tmp && tmp.type === Syntax.SpreadElement) {
                    if (!match(']')) {
                        throwError({}, Messages.ElementAfterSpreadElement);
                    }
                } else if (!(match(']') || matchKeyword('for') || matchKeyword('if'))) {
                    expect(','); // this lexes.
                    possiblecomprehension = false;
                }
            }
        }

        expect(']');

        if (filter && !blocks.length) {
            throwError({}, Messages.ComprehensionRequiresBlock);
        }

        if (blocks.length) {
            if (elements.length !== 1) {
                throwError({}, Messages.ComprehensionError);
            }
            return markerApply(marker, delegate.createComprehensionExpression(filter, blocks, elements[0]));
        }
        return markerApply(marker, delegate.createArrayExpression(elements));
    }

    // 11.1.5 Object Initialiser

    function parsePropertyFunction(options) {
        var previousStrict, previousYieldAllowed, previousAwaitAllowed,
            params, defaults, body, marker = markerCreate();

        previousStrict = strict;
        previousYieldAllowed = state.yieldAllowed;
        state.yieldAllowed = options.generator;
        previousAwaitAllowed = state.awaitAllowed;
        state.awaitAllowed = options.async;
        params = options.params || [];
        defaults = options.defaults || [];

        body = parseConciseBody();
        if (options.name && strict && isRestrictedWord(params[0].name)) {
            throwErrorTolerant(options.name, Messages.StrictParamName);
        }
        strict = previousStrict;
        state.yieldAllowed = previousYieldAllowed;
        state.awaitAllowed = previousAwaitAllowed;

        return markerApply(marker, delegate.createFunctionExpression(
            null,
            params,
            defaults,
            body,
            options.rest || null,
            options.generator,
            body.type !== Syntax.BlockStatement,
            options.async,
            options.returnType,
            options.typeParameters
        ));
    }


    function parsePropertyMethodFunction(options) {
        var previousStrict, tmp, method;

        previousStrict = strict;
        strict = true;

        tmp = parseParams();

        if (tmp.stricted) {
            throwErrorTolerant(tmp.stricted, tmp.message);
        }

        method = parsePropertyFunction({
            params: tmp.params,
            defaults: tmp.defaults,
            rest: tmp.rest,
            generator: options.generator,
            async: options.async,
            returnType: tmp.returnType,
            typeParameters: options.typeParameters
        });

        strict = previousStrict;

        return method;
    }


    function parseObjectPropertyKey() {
        var marker = markerCreate(),
            token = lex(),
            propertyKey,
            result;

        // Note: This function is called only from parseObjectProperty(), where
        // EOF and Punctuator tokens are already filtered out.

        if (token.type === Token.StringLiteral || token.type === Token.NumericLiteral) {
            if (strict && token.octal) {
                throwErrorTolerant(token, Messages.StrictOctalLiteral);
            }
            return markerApply(marker, delegate.createLiteral(token));
        }

        if (token.type === Token.Punctuator && token.value === '[') {
            // For computed properties we should skip the [ and ], and
            // capture in marker only the assignment expression itself.
            marker = markerCreate();
            propertyKey = parseAssignmentExpression();
            result = markerApply(marker, propertyKey);
            expect(']');
            return result;
        }

        return markerApply(marker, delegate.createIdentifier(token.value));
    }

    function parseObjectProperty() {
        var token, key, id, param, computed,
            marker = markerCreate(), returnType, typeParameters;

        token = lookahead;
        computed = (token.value === '[' && token.type === Token.Punctuator);

        if (token.type === Token.Identifier || computed || matchAsync()) {
            id = parseObjectPropertyKey();

            if (match(':')) {
                lex();

                return markerApply(
                    marker,
                    delegate.createProperty(
                        'init',
                        id,
                        parseAssignmentExpression(),
                        false,
                        false,
                        computed
                    )
                );
            }

            if (match('(') || match('<')) {
                if (match('<')) {
                    typeParameters = parseTypeParameterDeclaration();
                }
                return markerApply(
                    marker,
                    delegate.createProperty(
                        'init',
                        id,
                        parsePropertyMethodFunction({
                            generator: false,
                            async: false,
                            typeParameters: typeParameters
                        }),
                        true,
                        false,
                        computed
                    )
                );
            }

            // Property Assignment: Getter and Setter.

            if (token.value === 'get') {
                computed = (lookahead.value === '[');
                key = parseObjectPropertyKey();

                expect('(');
                expect(')');
                if (match(':')) {
                    returnType = parseTypeAnnotation();
                }

                return markerApply(
                    marker,
                    delegate.createProperty(
                        'get',
                        key,
                        parsePropertyFunction({
                            generator: false,
                            async: false,
                            returnType: returnType
                        }),
                        false,
                        false,
                        computed
                    )
                );
            }

            if (token.value === 'set') {
                computed = (lookahead.value === '[');
                key = parseObjectPropertyKey();

                expect('(');
                token = lookahead;
                param = [ parseTypeAnnotatableIdentifier() ];
                expect(')');
                if (match(':')) {
                    returnType = parseTypeAnnotation();
                }

                return markerApply(
                    marker,
                    delegate.createProperty(
                        'set',
                        key,
                        parsePropertyFunction({
                            params: param,
                            generator: false,
                            async: false,
                            name: token,
                            returnType: returnType
                        }),
                        false,
                        false,
                        computed
                    )
                );
            }

            if (token.value === 'async') {
                computed = (lookahead.value === '[');
                key = parseObjectPropertyKey();

                if (match('<')) {
                    typeParameters = parseTypeParameterDeclaration();
                }

                return markerApply(
                    marker,
                    delegate.createProperty(
                        'init',
                        key,
                        parsePropertyMethodFunction({
                            generator: false,
                            async: true,
                            typeParameters: typeParameters
                        }),
                        true,
                        false,
                        computed
                    )
                );
            }

            if (computed) {
                // Computed properties can only be used with full notation.
                throwUnexpected(lookahead);
            }

            return markerApply(
                marker,
                delegate.createProperty('init', id, id, false, true, false)
            );
        }

        if (token.type === Token.EOF || token.type === Token.Punctuator) {
            if (!match('*')) {
                throwUnexpected(token);
            }
            lex();

            computed = (lookahead.type === Token.Punctuator && lookahead.value === '[');

            id = parseObjectPropertyKey();

            if (match('<')) {
                typeParameters = parseTypeParameterDeclaration();
            }

            if (!match('(')) {
                throwUnexpected(lex());
            }

            return markerApply(marker, delegate.createProperty(
                'init',
                id,
                parsePropertyMethodFunction({
                    generator: true,
                    typeParameters: typeParameters
                }),
                true,
                false,
                computed
            ));
        }
        key = parseObjectPropertyKey();
        if (match(':')) {
            lex();
            return markerApply(marker, delegate.createProperty('init', key, parseAssignmentExpression(), false, false, false));
        }
        if (match('(') || match('<')) {
            if (match('<')) {
                typeParameters = parseTypeParameterDeclaration();
            }
            return markerApply(marker, delegate.createProperty(
                'init',
                key,
                parsePropertyMethodFunction({
                    generator: false,
                    typeParameters: typeParameters
                }),
                true,
                false,
                false
            ));
        }
        throwUnexpected(lex());
    }

    function parseObjectSpreadProperty() {
        var marker = markerCreate();
        expect('...');
        return markerApply(marker, delegate.createSpreadProperty(parseAssignmentExpression()));
    }

    function getFieldName(key) {
        var toString = String;
        if (key.type === Syntax.Identifier) {
            return key.name;
        }
        return toString(key.value);
    }

    function parseObjectInitialiser() {
        var properties = [], property, name, kind, storedKind, map = new StringMap(),
            marker = markerCreate(), toString = String;

        expect('{');

        while (!match('}')) {
            if (match('...')) {
                property = parseObjectSpreadProperty();
            } else {
                property = parseObjectProperty();

                if (property.key.type === Syntax.Identifier) {
                    name = property.key.name;
                } else {
                    name = toString(property.key.value);
                }
                kind = (property.kind === 'init') ? PropertyKind.Data : (property.kind === 'get') ? PropertyKind.Get : PropertyKind.Set;

                if (map.has(name)) {
                    storedKind = map.get(name);
                    if (storedKind === PropertyKind.Data) {
                        if (strict && kind === PropertyKind.Data) {
                            throwErrorTolerant({}, Messages.StrictDuplicateProperty);
                        } else if (kind !== PropertyKind.Data) {
                            throwErrorTolerant({}, Messages.AccessorDataProperty);
                        }
                    } else {
                        if (kind === PropertyKind.Data) {
                            throwErrorTolerant({}, Messages.AccessorDataProperty);
                        } else if (storedKind & kind) {
                            throwErrorTolerant({}, Messages.AccessorGetSet);
                        }
                    }
                    map.set(name, storedKind | kind);
                } else {
                    map.set(name, kind);
                }
            }

            properties.push(property);

            if (!match('}')) {
                expect(',');
            }
        }

        expect('}');

        return markerApply(marker, delegate.createObjectExpression(properties));
    }

    function parseTemplateElement(option) {
        var marker, token;

        if (lookahead.type !== Token.Template || (option.head && !lookahead.head)) {
            throwError({}, Messages.UnexpectedToken, 'ILLEGAL');
        }

        marker = markerCreate();
        token = lex();

        if (strict && token.octal) {
            throwError(token, Messages.StrictOctalLiteral);
        }
        return markerApply(marker, delegate.createTemplateElement({ raw: token.value.raw, cooked: token.value.cooked }, token.tail));
    }

    function parseTemplateLiteral() {
        var quasi, quasis, expressions, marker = markerCreate();

        quasi = parseTemplateElement({ head: true });
        quasis = [ quasi ];
        expressions = [];

        while (!quasi.tail) {
            expressions.push(parseExpression());
            quasi = parseTemplateElement({ head: false });
            quasis.push(quasi);
        }

        return markerApply(marker, delegate.createTemplateLiteral(quasis, expressions));
    }

    // 11.1.6 The Grouping Operator

    function parseGroupExpression() {
        var expr, marker, typeAnnotation;

        expect('(');

        ++state.parenthesizedCount;

        marker = markerCreate();

        expr = parseExpression();

        if (match(':')) {
            typeAnnotation = parseTypeAnnotation();
            expr = markerApply(marker, delegate.createTypeCast(
                expr,
                typeAnnotation
            ));
        }

        expect(')');

        return expr;
    }

    function matchAsyncFuncExprOrDecl() {
        var token;

        if (matchAsync()) {
            token = lookahead2();
            if (token.type === Token.Keyword && token.value === 'function') {
                return true;
            }
        }

        return false;
    }

    // 11.1 Primary Expressions

    function parsePrimaryExpression() {
        var marker, type, token, expr;

        type = lookahead.type;

        if (type === Token.Identifier) {
            marker = markerCreate();
            return markerApply(marker, delegate.createIdentifier(lex().value));
        }

        if (type === Token.StringLiteral || type === Token.NumericLiteral) {
            if (strict && lookahead.octal) {
                throwErrorTolerant(lookahead, Messages.StrictOctalLiteral);
            }
            marker = markerCreate();
            return markerApply(marker, delegate.createLiteral(lex()));
        }

        if (type === Token.Keyword) {
            if (matchKeyword('this')) {
                marker = markerCreate();
                lex();
                return markerApply(marker, delegate.createThisExpression());
            }

            if (matchKeyword('function')) {
                return parseFunctionExpression();
            }

            if (matchKeyword('class')) {
                return parseClassExpression();
            }

            if (matchKeyword('super')) {
                marker = markerCreate();
                lex();
                return markerApply(marker, delegate.createIdentifier('super'));
            }
        }

        if (type === Token.BooleanLiteral) {
            marker = markerCreate();
            token = lex();
            token.value = (token.value === 'true');
            return markerApply(marker, delegate.createLiteral(token));
        }

        if (type === Token.NullLiteral) {
            marker = markerCreate();
            token = lex();
            token.value = null;
            return markerApply(marker, delegate.createLiteral(token));
        }

        if (match('[')) {
            return parseArrayInitialiser();
        }

        if (match('{')) {
            return parseObjectInitialiser();
        }

        if (match('(')) {
            return parseGroupExpression();
        }

        if (match('/') || match('/=')) {
            marker = markerCreate();
            expr = delegate.createLiteral(scanRegExp());
            peek();
            return markerApply(marker, expr);
        }

        if (type === Token.Template) {
            return parseTemplateLiteral();
        }

        if (match('<')) {
            return parseJSXElement();
        }

        throwUnexpected(lex());
    }

    // 11.2 Left-Hand-Side Expressions

    function parseArguments() {
        var args = [], arg;

        expect('(');

        if (!match(')')) {
            while (index < length) {
                arg = parseSpreadOrAssignmentExpression();
                args.push(arg);

                if (arg.type === Syntax.SpreadElement) {
                    if (match(')')) {
                        break;
                    } else {
                        throwError({}, Messages.ElementAfterSpreadElement);
                    }
                }

                if (match(')')) {
                    break;
                } else {
                    expect(',');
                    if (match(')')) {
                        break;
                    }
                }
            }
        }

        expect(')');

        return args;
    }

    function parseSpreadOrAssignmentExpression() {
        if (match('...')) {
            var marker = markerCreate();
            lex();
            return markerApply(marker, delegate.createSpreadElement(parseAssignmentExpression()));
        }
        return parseAssignmentExpression();
    }

    function parseNonComputedProperty() {
        var marker = markerCreate(),
            token = lex();

        if (!isIdentifierName(token)) {
            throwUnexpected(token);
        }

        return markerApply(marker, delegate.createIdentifier(token.value));
    }

    function parseNonComputedMember() {
        expect('.');

        return parseNonComputedProperty();
    }

    function parseComputedMember() {
        var expr;

        expect('[');

        expr = parseExpression();

        expect(']');

        return expr;
    }

    function parseNewExpression() {
        var callee, args, marker = markerCreate();

        expectKeyword('new');
        callee = parseLeftHandSideExpression();
        args = match('(') ? parseArguments() : [];

        return markerApply(marker, delegate.createNewExpression(callee, args));
    }

    function parseLeftHandSideExpressionAllowCall() {
        var expr, args, marker = markerCreate();

        expr = matchKeyword('new') ? parseNewExpression() : parsePrimaryExpression();

        while (match('.') || match('[') || match('(') || (lookahead.type === Token.Template && lookahead.head)) {
            if (match('(')) {
                args = parseArguments();
                expr = markerApply(marker, delegate.createCallExpression(expr, args));
            } else if (match('[')) {
                expr = markerApply(marker, delegate.createMemberExpression('[', expr, parseComputedMember()));
            } else if (match('.')) {
                expr = markerApply(marker, delegate.createMemberExpression('.', expr, parseNonComputedMember()));
            } else {
                expr = markerApply(marker, delegate.createTaggedTemplateExpression(expr, parseTemplateLiteral()));
            }
        }

        return expr;
    }

    function parseLeftHandSideExpression() {
        var expr, marker = markerCreate();

        expr = matchKeyword('new') ? parseNewExpression() : parsePrimaryExpression();

        while (match('.') || match('[') || (lookahead.type === Token.Template && lookahead.head)) {
            if (match('[')) {
                expr = markerApply(marker, delegate.createMemberExpression('[', expr, parseComputedMember()));
            } else if (match('.')) {
                expr = markerApply(marker, delegate.createMemberExpression('.', expr, parseNonComputedMember()));
            } else {
                expr = markerApply(marker, delegate.createTaggedTemplateExpression(expr, parseTemplateLiteral()));
            }
        }

        return expr;
    }

    // 11.3 Postfix Expressions

    function parsePostfixExpression() {
        var marker = markerCreate(),
            expr = parseLeftHandSideExpressionAllowCall(),
            token;

        if (lookahead.type !== Token.Punctuator) {
            return expr;
        }

        if ((match('++') || match('--')) && !peekLineTerminator()) {
            // 11.3.1, 11.3.2
            if (strict && expr.type === Syntax.Identifier && isRestrictedWord(expr.name)) {
                throwErrorTolerant({}, Messages.StrictLHSPostfix);
            }

            if (!isLeftHandSide(expr)) {
                throwError({}, Messages.InvalidLHSInAssignment);
            }

            token = lex();
            expr = markerApply(marker, delegate.createPostfixExpression(token.value, expr));
        }

        return expr;
    }

    // 11.4 Unary Operators

    function parseUnaryExpression() {
        var marker, token, expr;

        if (lookahead.type !== Token.Punctuator && lookahead.type !== Token.Keyword) {
            return parsePostfixExpression();
        }

        if (match('++') || match('--')) {
            marker = markerCreate();
            token = lex();
            expr = parseUnaryExpression();
            // 11.4.4, 11.4.5
            if (strict && expr.type === Syntax.Identifier && isRestrictedWord(expr.name)) {
                throwErrorTolerant({}, Messages.StrictLHSPrefix);
            }

            if (!isLeftHandSide(expr)) {
                throwError({}, Messages.InvalidLHSInAssignment);
            }

            return markerApply(marker, delegate.createUnaryExpression(token.value, expr));
        }

        if (match('+') || match('-') || match('~') || match('!')) {
            marker = markerCreate();
            token = lex();
            expr = parseUnaryExpression();
            return markerApply(marker, delegate.createUnaryExpression(token.value, expr));
        }

        if (matchKeyword('delete') || matchKeyword('void') || matchKeyword('typeof')) {
            marker = markerCreate();
            token = lex();
            expr = parseUnaryExpression();
            expr = markerApply(marker, delegate.createUnaryExpression(token.value, expr));
            if (strict && expr.operator === 'delete' && expr.argument.type === Syntax.Identifier) {
                throwErrorTolerant({}, Messages.StrictDelete);
            }
            return expr;
        }

        return parsePostfixExpression();
    }

    function binaryPrecedence(token, allowIn) {
        var prec = 0;

        if (token.type !== Token.Punctuator && token.type !== Token.Keyword) {
            return 0;
        }

        switch (token.value) {
        case '||':
            prec = 1;
            break;

        case '&&':
            prec = 2;
            break;

        case '|':
            prec = 3;
            break;

        case '^':
            prec = 4;
            break;

        case '&':
            prec = 5;
            break;

        case '==':
        case '!=':
        case '===':
        case '!==':
            prec = 6;
            break;

        case '<':
        case '>':
        case '<=':
        case '>=':
        case 'instanceof':
            prec = 7;
            break;

        case 'in':
            prec = allowIn ? 7 : 0;
            break;

        case '<<':
        case '>>':
        case '>>>':
            prec = 8;
            break;

        case '+':
        case '-':
            prec = 9;
            break;

        case '*':
        case '/':
        case '%':
            prec = 11;
            break;

        default:
            break;
        }

        return prec;
    }

    // 11.5 Multiplicative Operators
    // 11.6 Additive Operators
    // 11.7 Bitwise Shift Operators
    // 11.8 Relational Operators
    // 11.9 Equality Operators
    // 11.10 Binary Bitwise Operators
    // 11.11 Binary Logical Operators

    function parseBinaryExpression() {
        var expr, token, prec, previousAllowIn, stack, right, operator, left, i,
            marker, markers;

        previousAllowIn = state.allowIn;
        state.allowIn = true;

        marker = markerCreate();
        left = parseUnaryExpression();

        token = lookahead;
        prec = binaryPrecedence(token, previousAllowIn);
        if (prec === 0) {
            return left;
        }
        token.prec = prec;
        lex();

        markers = [marker, markerCreate()];
        right = parseUnaryExpression();

        stack = [left, token, right];

        while ((prec = binaryPrecedence(lookahead, previousAllowIn)) > 0) {

            // Reduce: make a binary expression from the three topmost entries.
            while ((stack.length > 2) && (prec <= stack[stack.length - 2].prec)) {
                right = stack.pop();
                operator = stack.pop().value;
                left = stack.pop();
                expr = delegate.createBinaryExpression(operator, left, right);
                markers.pop();
                marker = markers.pop();
                markerApply(marker, expr);
                stack.push(expr);
                markers.push(marker);
            }

            // Shift.
            token = lex();
            token.prec = prec;
            stack.push(token);
            markers.push(markerCreate());
            expr = parseUnaryExpression();
            stack.push(expr);
        }

        state.allowIn = previousAllowIn;

        // Final reduce to clean-up the stack.
        i = stack.length - 1;
        expr = stack[i];
        markers.pop();
        while (i > 1) {
            expr = delegate.createBinaryExpression(stack[i - 1].value, stack[i - 2], expr);
            i -= 2;
            marker = markers.pop();
            markerApply(marker, expr);
        }

        return expr;
    }


    // 11.12 Conditional Operator

    function parseConditionalExpression() {
        var expr, previousAllowIn, consequent, alternate, marker = markerCreate();
        expr = parseBinaryExpression();

        if (match('?')) {
            lex();
            previousAllowIn = state.allowIn;
            state.allowIn = true;
            consequent = parseAssignmentExpression();
            state.allowIn = previousAllowIn;
            expect(':');
            alternate = parseAssignmentExpression();

            expr = markerApply(marker, delegate.createConditionalExpression(expr, consequent, alternate));
        }

        return expr;
    }

    // 11.13 Assignment Operators

    // 12.14.5 AssignmentPattern

    function reinterpretAsAssignmentBindingPattern(expr) {
        var i, len, property, element;

        if (expr.type === Syntax.ObjectExpression) {
            expr.type = Syntax.ObjectPattern;
            for (i = 0, len = expr.properties.length; i < len; i += 1) {
                property = expr.properties[i];
                if (property.type === Syntax.SpreadProperty) {
                    if (i < len - 1) {
                        throwError({}, Messages.PropertyAfterSpreadProperty);
                    }
                    reinterpretAsAssignmentBindingPattern(property.argument);
                } else {
                    if (property.kind !== 'init') {
                        throwError({}, Messages.InvalidLHSInAssignment);
                    }
                    reinterpretAsAssignmentBindingPattern(property.value);
                }
            }
        } else if (expr.type === Syntax.ArrayExpression) {
            expr.type = Syntax.ArrayPattern;
            for (i = 0, len = expr.elements.length; i < len; i += 1) {
                element = expr.elements[i];
                /* istanbul ignore else */
                if (element) {
                    reinterpretAsAssignmentBindingPattern(element);
                }
            }
        } else if (expr.type === Syntax.Identifier) {
            if (isRestrictedWord(expr.name)) {
                throwError({}, Messages.InvalidLHSInAssignment);
            }
        } else if (expr.type === Syntax.SpreadElement) {
            reinterpretAsAssignmentBindingPattern(expr.argument);
            if (expr.argument.type === Syntax.ObjectPattern) {
                throwError({}, Messages.ObjectPatternAsSpread);
            }
        } else {
            /* istanbul ignore else */
            if (expr.type !== Syntax.MemberExpression && expr.type !== Syntax.CallExpression && expr.type !== Syntax.NewExpression) {
                throwError({}, Messages.InvalidLHSInAssignment);
            }
        }
    }

    // 13.2.3 BindingPattern

    function reinterpretAsDestructuredParameter(options, expr) {
        var i, len, property, element;

        if (expr.type === Syntax.ObjectExpression) {
            expr.type = Syntax.ObjectPattern;
            for (i = 0, len = expr.properties.length; i < len; i += 1) {
                property = expr.properties[i];
                if (property.type === Syntax.SpreadProperty) {
                    if (i < len - 1) {
                        throwError({}, Messages.PropertyAfterSpreadProperty);
                    }
                    reinterpretAsDestructuredParameter(options, property.argument);
                } else {
                    if (property.kind !== 'init') {
                        throwError({}, Messages.InvalidLHSInFormalsList);
                    }
                    reinterpretAsDestructuredParameter(options, property.value);
                }
            }
        } else if (expr.type === Syntax.ArrayExpression) {
            expr.type = Syntax.ArrayPattern;
            for (i = 0, len = expr.elements.length; i < len; i += 1) {
                element = expr.elements[i];
                if (element) {
                    reinterpretAsDestructuredParameter(options, element);
                }
            }
        } else if (expr.type === Syntax.Identifier) {
            validateParam(options, expr, expr.name);
        } else if (expr.type === Syntax.SpreadElement) {
            // BindingRestElement only allows BindingIdentifier
            if (expr.argument.type !== Syntax.Identifier) {
                throwError({}, Messages.InvalidLHSInFormalsList);
            }
            validateParam(options, expr.argument, expr.argument.name);
        } else {
            throwError({}, Messages.InvalidLHSInFormalsList);
        }
    }

    function reinterpretAsCoverFormalsList(expressions) {
        var i, len, param, params, defaults, defaultCount, options, rest;

        params = [];
        defaults = [];
        defaultCount = 0;
        rest = null;
        options = {
            paramSet: new StringMap()
        };

        for (i = 0, len = expressions.length; i < len; i += 1) {
            param = expressions[i];
            if (param.type === Syntax.Identifier) {
                params.push(param);
                defaults.push(null);
                validateParam(options, param, param.name);
            } else if (param.type === Syntax.ObjectExpression || param.type === Syntax.ArrayExpression) {
                reinterpretAsDestructuredParameter(options, param);
                params.push(param);
                defaults.push(null);
            } else if (param.type === Syntax.SpreadElement) {
                assert(i === len - 1, 'It is guaranteed that SpreadElement is last element by parseExpression');
                if (param.argument.type !== Syntax.Identifier) {
                    throwError({}, Messages.InvalidLHSInFormalsList);
                }
                reinterpretAsDestructuredParameter(options, param.argument);
                rest = param.argument;
            } else if (param.type === Syntax.AssignmentExpression) {
                params.push(param.left);
                defaults.push(param.right);
                ++defaultCount;
                validateParam(options, param.left, param.left.name);
            } else {
                return null;
            }
        }

        if (options.message === Messages.StrictParamDupe) {
            throwError(
                strict ? options.stricted : options.firstRestricted,
                options.message
            );
        }

        if (defaultCount === 0) {
            defaults = [];
        }

        return {
            params: params,
            defaults: defaults,
            rest: rest,
            stricted: options.stricted,
            firstRestricted: options.firstRestricted,
            message: options.message
        };
    }

    function parseArrowFunctionExpression(options, marker) {
        var previousStrict, previousYieldAllowed, previousAwaitAllowed, body;

        expect('=>');

        previousStrict = strict;
        previousYieldAllowed = state.yieldAllowed;
        state.yieldAllowed = false;
        previousAwaitAllowed = state.awaitAllowed;
        state.awaitAllowed = !!options.async;
        body = parseConciseBody();

        if (strict && options.firstRestricted) {
            throwError(options.firstRestricted, options.message);
        }
        if (strict && options.stricted) {
            throwErrorTolerant(options.stricted, options.message);
        }

        strict = previousStrict;
        state.yieldAllowed = previousYieldAllowed;
        state.awaitAllowed = previousAwaitAllowed;

        return markerApply(marker, delegate.createArrowFunctionExpression(
            options.params,
            options.defaults,
            body,
            options.rest,
            body.type !== Syntax.BlockStatement,
            !!options.async
        ));
    }

    function parseAssignmentExpression() {
        var marker, expr, token, params, oldParenthesizedCount,
            startsWithParen = false, backtrackToken = lookahead,
            possiblyAsync = false;

        if (matchYield()) {
            return parseYieldExpression();
        }

        if (matchAwait()) {
            return parseAwaitExpression();
        }

        oldParenthesizedCount = state.parenthesizedCount;

        marker = markerCreate();

        if (matchAsyncFuncExprOrDecl()) {
            return parseFunctionExpression();
        }

        if (matchAsync()) {
            // We can't be completely sure that this 'async' token is
            // actually a contextual keyword modifying a function
            // expression, so we might have to un-lex() it later by
            // calling rewind(backtrackToken).
            possiblyAsync = true;
            lex();
        }

        if (match('(')) {
            token = lookahead2();
            if ((token.type === Token.Punctuator && token.value === ')') || token.value === '...') {
                params = parseParams();
                if (!match('=>')) {
                    throwUnexpected(lex());
                }
                params.async = possiblyAsync;
                return parseArrowFunctionExpression(params, marker);
            }
            startsWithParen = true;
        }

        token = lookahead;

        // If the 'async' keyword is not followed by a '(' character or an
        // identifier, then it can't be an arrow function modifier, and we
        // should interpret it as a normal identifer.
        if (possiblyAsync && !match('(') && token.type !== Token.Identifier) {
            possiblyAsync = false;
            rewind(backtrackToken);
        }

        expr = parseConditionalExpression();

        if (match('=>') &&
                (state.parenthesizedCount === oldParenthesizedCount ||
                state.parenthesizedCount === (oldParenthesizedCount + 1))) {
            if (expr.type === Syntax.Identifier) {
                params = reinterpretAsCoverFormalsList([ expr ]);
            } else if (expr.type === Syntax.AssignmentExpression ||
                    expr.type === Syntax.ArrayExpression ||
                    expr.type === Syntax.ObjectExpression) {
                if (!startsWithParen) {
                    throwUnexpected(lex());
                }
                params = reinterpretAsCoverFormalsList([ expr ]);
            } else if (expr.type === Syntax.SequenceExpression) {
                params = reinterpretAsCoverFormalsList(expr.expressions);
            }
            if (params) {
                params.async = possiblyAsync;
                return parseArrowFunctionExpression(params, marker);
            }
        }

        // If we haven't returned by now, then the 'async' keyword was not
        // a function modifier, and we should rewind and interpret it as a
        // normal identifier.
        if (possiblyAsync) {
            possiblyAsync = false;
            rewind(backtrackToken);
            expr = parseConditionalExpression();
        }

        if (matchAssign()) {
            // 11.13.1
            if (strict && expr.type === Syntax.Identifier && isRestrictedWord(expr.name)) {
                throwErrorTolerant(token, Messages.StrictLHSAssignment);
            }

            // ES.next draf 11.13 Runtime Semantics step 1
            if (match('=') && (expr.type === Syntax.ObjectExpression || expr.type === Syntax.ArrayExpression)) {
                reinterpretAsAssignmentBindingPattern(expr);
            } else if (!isLeftHandSide(expr)) {
                throwError({}, Messages.InvalidLHSInAssignment);
            }

            expr = markerApply(marker, delegate.createAssignmentExpression(lex().value, expr, parseAssignmentExpression()));
        }

        return expr;
    }

    // 11.14 Comma Operator

    function parseExpression() {
        var marker, expr, expressions, sequence, spreadFound, possibleArrow;

        marker = markerCreate();
        expr = parseAssignmentExpression();
        expressions = [ expr ];

        if (match(',')) {
            while (index < length) {
                if (!match(',')) {
                    break;
                }

                lex();

                if (match(')')) {
                    possibleArrow = lookahead2();
                    if (
                        possibleArrow.type === Token.Punctuator &&
                        possibleArrow.value === '=>'
                    ) {
                        break;
                    }
                }

                expr = parseSpreadOrAssignmentExpression();
                expressions.push(expr);

                if (expr.type === Syntax.SpreadElement) {
                    spreadFound = true;
                    if (!match(')')) {
                        throwError({}, Messages.ElementAfterSpreadElement);
                    }
                    break;
                }
            }

            if (expressions.length > 1) {
                sequence = markerApply(marker, delegate.createSequenceExpression(expressions));
            }
        }

        if (spreadFound && lookahead2().value !== '=>') {
            throwError({}, Messages.IllegalSpread);
        }

        return sequence || expr;
    }

    // 12.1 Block

    function parseStatementList() {
        var list = [],
            statement;

        while (index < length) {
            if (match('}')) {
                break;
            }
            statement = parseSourceElement();
            if (typeof statement === 'undefined') {
                break;
            }
            list.push(statement);
        }

        return list;
    }

    function parseBlock() {
        var block, marker = markerCreate();

        expect('{');

        block = parseStatementList();

        expect('}');

        return markerApply(marker, delegate.createBlockStatement(block));
    }

    // 12.2 Variable Statement

    function parseTypeParameterDeclaration() {
        var marker = markerCreate(), paramTypes = [];

        expect('<');
        while (!match('>')) {
            paramTypes.push(parseTypeAnnotatableIdentifier());
            if (!match('>')) {
                expect(',');
            }
        }
        expect('>');

        return markerApply(marker, delegate.createTypeParameterDeclaration(
            paramTypes
        ));
    }

    function parseTypeParameterInstantiation() {
        var marker = markerCreate(), oldInType = state.inType, paramTypes = [];

        state.inType = true;

        expect('<');
        while (!match('>')) {
            paramTypes.push(parseType());
            if (!match('>')) {
                expect(',');
            }
        }
        expect('>');

        state.inType = oldInType;

        return markerApply(marker, delegate.createTypeParameterInstantiation(
            paramTypes
        ));
    }

    function parseObjectTypeIndexer(marker, isStatic) {
        var id, key, value;

        expect('[');
        id = parseObjectPropertyKey();
        expect(':');
        key = parseType();
        expect(']');
        expect(':');
        value = parseType();

        return markerApply(marker, delegate.createObjectTypeIndexer(
            id,
            key,
            value,
            isStatic
        ));
    }

    function parseObjectTypeMethodish(marker) {
        var params = [], rest = null, returnType, typeParameters = null;
        if (match('<')) {
            typeParameters = parseTypeParameterDeclaration();
        }

        expect('(');
        while (lookahead.type === Token.Identifier) {
            params.push(parseFunctionTypeParam());
            if (!match(')')) {
                expect(',');
            }
        }

        if (match('...')) {
            lex();
            rest = parseFunctionTypeParam();
        }
        expect(')');
        expect(':');
        returnType = parseType();

        return markerApply(marker, delegate.createFunctionTypeAnnotation(
            params,
            returnType,
            rest,
            typeParameters
        ));
    }

    function parseObjectTypeMethod(marker, isStatic, key) {
        var optional = false, value;
        value = parseObjectTypeMethodish(marker);

        return markerApply(marker, delegate.createObjectTypeProperty(
            key,
            value,
            optional,
            isStatic
        ));
    }

    function parseObjectTypeCallProperty(marker, isStatic) {
        var valueMarker = markerCreate();
        return markerApply(marker, delegate.createObjectTypeCallProperty(
            parseObjectTypeMethodish(valueMarker),
            isStatic
        ));
    }

    function parseObjectType(allowStatic) {
        var callProperties = [], indexers = [], marker, optional = false,
            properties = [], propertyKey, propertyTypeAnnotation,
            token, isStatic, matchStatic;

        expect('{');

        while (!match('}')) {
            marker = markerCreate();
            matchStatic =
                   strict
                   ? matchKeyword('static')
                   : matchContextualKeyword('static');

            if (allowStatic && matchStatic) {
                token = lex();
                isStatic = true;
            }

            if (match('[')) {
                indexers.push(parseObjectTypeIndexer(marker, isStatic));
            } else if (match('(') || match('<')) {
                callProperties.push(parseObjectTypeCallProperty(marker, allowStatic));
            } else {
                if (isStatic && match(':')) {
                    propertyKey = markerApply(marker, delegate.createIdentifier(token));
                    throwErrorTolerant(token, Messages.StrictReservedWord);
                } else {
                    propertyKey = parseObjectPropertyKey();
                }
                if (match('<') || match('(')) {
                    // This is a method property
                    properties.push(parseObjectTypeMethod(marker, isStatic, propertyKey));
                } else {
                    if (match('?')) {
                        lex();
                        optional = true;
                    }
                    expect(':');
                    propertyTypeAnnotation = parseType();
                    properties.push(markerApply(marker, delegate.createObjectTypeProperty(
                        propertyKey,
                        propertyTypeAnnotation,
                        optional,
                        isStatic
                    )));
                }
            }

            if (match(';')) {
                lex();
            } else if (!match('}')) {
                throwUnexpected(lookahead);
            }
        }

        expect('}');

        return delegate.createObjectTypeAnnotation(
            properties,
            indexers,
            callProperties
        );
    }

    function parseGenericType() {
        var marker = markerCreate(),
            typeParameters = null, typeIdentifier;

        typeIdentifier = parseVariableIdentifier();

        while (match('.')) {
            expect('.');
            typeIdentifier = markerApply(marker, delegate.createQualifiedTypeIdentifier(
                typeIdentifier,
                parseVariableIdentifier()
            ));
        }

        if (match('<')) {
            typeParameters = parseTypeParameterInstantiation();
        }

        return markerApply(marker, delegate.createGenericTypeAnnotation(
            typeIdentifier,
            typeParameters
        ));
    }

    function parseVoidType() {
        var marker = markerCreate();
        expectKeyword('void');
        return markerApply(marker, delegate.createVoidTypeAnnotation());
    }

    function parseTypeofType() {
        var argument, marker = markerCreate();
        expectKeyword('typeof');
        argument = parsePrimaryType();
        return markerApply(marker, delegate.createTypeofTypeAnnotation(
            argument
        ));
    }

    function parseTupleType() {
        var marker = markerCreate(), types = [];
        expect('[');
        // We allow trailing commas
        while (index < length && !match(']')) {
            types.push(parseType());
            if (match(']')) {
                break;
            }
            expect(',');
        }
        expect(']');
        return markerApply(marker, delegate.createTupleTypeAnnotation(
            types
        ));
    }

    function parseFunctionTypeParam() {
        var marker = markerCreate(), name, optional = false, typeAnnotation;
        name = parseVariableIdentifier();
        if (match('?')) {
            lex();
            optional = true;
        }
        expect(':');
        typeAnnotation = parseType();
        return markerApply(marker, delegate.createFunctionTypeParam(
            name,
            typeAnnotation,
            optional
        ));
    }

    function parseFunctionTypeParams() {
        var ret = { params: [], rest: null };
        while (lookahead.type === Token.Identifier) {
            ret.params.push(parseFunctionTypeParam());
            if (!match(')')) {
                expect(',');
            }
        }

        if (match('...')) {
            lex();
            ret.rest = parseFunctionTypeParam();
        }
        return ret;
    }

    // The parsing of types roughly parallels the parsing of expressions, and
    // primary types are kind of like primary expressions...they're the
    // primitives with which other types are constructed.
    function parsePrimaryType() {
        var params = null, returnType = null,
            marker = markerCreate(), rest = null, tmp,
            typeParameters, token, type, isGroupedType = false;

        switch (lookahead.type) {
        case Token.Identifier:
            switch (lookahead.value) {
            case 'any':
                lex();
                return markerApply(marker, delegate.createAnyTypeAnnotation());
            case 'bool':  // fallthrough
            case 'boolean':
                lex();
                return markerApply(marker, delegate.createBooleanTypeAnnotation());
            case 'number':
                lex();
                return markerApply(marker, delegate.createNumberTypeAnnotation());
            case 'string':
                lex();
                return markerApply(marker, delegate.createStringTypeAnnotation());
            }
            return markerApply(marker, parseGenericType());
        case Token.Punctuator:
            switch (lookahead.value) {
            case '{':
                return markerApply(marker, parseObjectType());
            case '[':
                return parseTupleType();
            case '<':
                typeParameters = parseTypeParameterDeclaration();
                expect('(');
                tmp = parseFunctionTypeParams();
                params = tmp.params;
                rest = tmp.rest;
                expect(')');

                expect('=>');

                returnType = parseType();

                return markerApply(marker, delegate.createFunctionTypeAnnotation(
                    params,
                    returnType,
                    rest,
                    typeParameters
                ));
            case '(':
                lex();
                // Check to see if this is actually a grouped type
                if (!match(')') && !match('...')) {
                    if (lookahead.type === Token.Identifier) {
                        token = lookahead2();
                        isGroupedType = token.value !== '?' && token.value !== ':';
                    } else {
                        isGroupedType = true;
                    }
                }

                if (isGroupedType) {
                    type = parseType();
                    expect(')');

                    // If we see a => next then someone was probably confused about
                    // function types, so we can provide a better error message
                    if (match('=>')) {
                        throwError({}, Messages.ConfusedAboutFunctionType);
                    }

                    return type;
                }

                tmp = parseFunctionTypeParams();
                params = tmp.params;
                rest = tmp.rest;

                expect(')');

                expect('=>');

                returnType = parseType();

                return markerApply(marker, delegate.createFunctionTypeAnnotation(
                    params,
                    returnType,
                    rest,
                    null /* typeParameters */
                ));
            }
            break;
        case Token.Keyword:
            switch (lookahead.value) {
            case 'void':
                return markerApply(marker, parseVoidType());
            case 'typeof':
                return markerApply(marker, parseTypeofType());
            }
            break;
        case Token.StringLiteral:
            token = lex();
            if (token.octal) {
                throwError(token, Messages.StrictOctalLiteral);
            }
            return markerApply(marker, delegate.createStringLiteralTypeAnnotation(
                token
            ));
        }

        throwUnexpected(lookahead);
    }

    function parsePostfixType() {
        var marker = markerCreate(), t = parsePrimaryType();
        if (match('[')) {
            expect('[');
            expect(']');
            return markerApply(marker, delegate.createArrayTypeAnnotation(t));
        }
        return t;
    }

    function parsePrefixType() {
        var marker = markerCreate();
        if (match('?')) {
            lex();
            return markerApply(marker, delegate.createNullableTypeAnnotation(
                parsePrefixType()
            ));
        }
        return parsePostfixType();
    }


    function parseIntersectionType() {
        var marker = markerCreate(), type, types;
        type = parsePrefixType();
        types = [type];
        while (match('&')) {
            lex();
            types.push(parsePrefixType());
        }

        return types.length === 1 ?
                type :
                markerApply(marker, delegate.createIntersectionTypeAnnotation(
                    types
                ));
    }

    function parseUnionType() {
        var marker = markerCreate(), type, types;
        type = parseIntersectionType();
        types = [type];
        while (match('|')) {
            lex();
            types.push(parseIntersectionType());
        }
        return types.length === 1 ?
                type :
                markerApply(marker, delegate.createUnionTypeAnnotation(
                    types
                ));
    }

    function parseType() {
        var oldInType = state.inType, type;
        state.inType = true;

        type = parseUnionType();

        state.inType = oldInType;
        return type;
    }

    function parseTypeAnnotation() {
        var marker = markerCreate(), type;

        expect(':');
        type = parseType();

        return markerApply(marker, delegate.createTypeAnnotation(type));
    }

    function parseVariableIdentifier() {
        var marker = markerCreate(),
            token = lex();

        if (token.type !== Token.Identifier) {
            throwUnexpected(token);
        }

        return markerApply(marker, delegate.createIdentifier(token.value));
    }

    function parseTypeAnnotatableIdentifier(requireTypeAnnotation, canBeOptionalParam) {
        var marker = markerCreate(),
            ident = parseVariableIdentifier(),
            isOptionalParam = false;

        if (canBeOptionalParam && match('?')) {
            expect('?');
            isOptionalParam = true;
        }

        if (requireTypeAnnotation || match(':')) {
            ident.typeAnnotation = parseTypeAnnotation();
            ident = markerApply(marker, ident);
        }

        if (isOptionalParam) {
            ident.optional = true;
            ident = markerApply(marker, ident);
        }

        return ident;
    }

    function parseVariableDeclaration(kind) {
        var id,
            marker = markerCreate(),
            init = null,
            typeAnnotationMarker = markerCreate();
        if (match('{')) {
            id = parseObjectInitialiser();
            reinterpretAsAssignmentBindingPattern(id);
            if (match(':')) {
                id.typeAnnotation = parseTypeAnnotation();
                markerApply(typeAnnotationMarker, id);
            }
        } else if (match('[')) {
            id = parseArrayInitialiser();
            reinterpretAsAssignmentBindingPattern(id);
            if (match(':')) {
                id.typeAnnotation = parseTypeAnnotation();
                markerApply(typeAnnotationMarker, id);
            }
        } else {
            /* istanbul ignore next */
            id = state.allowKeyword ? parseNonComputedProperty() : parseTypeAnnotatableIdentifier();
            // 12.2.1
            if (strict && isRestrictedWord(id.name)) {
                throwErrorTolerant({}, Messages.StrictVarName);
            }
        }

        if (kind === 'const') {
            if (!match('=')) {
                throwError({}, Messages.NoUninitializedConst);
            }
            expect('=');
            init = parseAssignmentExpression();
        } else if (match('=')) {
            lex();
            init = parseAssignmentExpression();
        }

        return markerApply(marker, delegate.createVariableDeclarator(id, init));
    }

    function parseVariableDeclarationList(kind) {
        var list = [];

        do {
            list.push(parseVariableDeclaration(kind));
            if (!match(',')) {
                break;
            }
            lex();
        } while (index < length);

        return list;
    }

    function parseVariableStatement() {
        var declarations, marker = markerCreate();

        expectKeyword('var');

        declarations = parseVariableDeclarationList();

        consumeSemicolon();

        return markerApply(marker, delegate.createVariableDeclaration(declarations, 'var'));
    }

    // kind may be `const` or `let`
    // Both are experimental and not in the specification yet.
    // see http://wiki.ecmascript.org/doku.php?id=harmony:const
    // and http://wiki.ecmascript.org/doku.php?id=harmony:let
    function parseConstLetDeclaration(kind) {
        var declarations, marker = markerCreate();

        expectKeyword(kind);

        declarations = parseVariableDeclarationList(kind);

        consumeSemicolon();

        return markerApply(marker, delegate.createVariableDeclaration(declarations, kind));
    }

    // people.mozilla.org/~jorendorff/es6-draft.html

    function parseModuleSpecifier() {
        var marker = markerCreate(),
            specifier;

        if (lookahead.type !== Token.StringLiteral) {
            throwError({}, Messages.InvalidModuleSpecifier);
        }
        specifier = delegate.createLiteral(lex());
        return markerApply(marker, specifier);
    }

    function parseExportBatchSpecifier() {
        var marker = markerCreate();
        expect('*');
        return markerApply(marker, delegate.createExportBatchSpecifier());
    }

    function parseExportSpecifier() {
        var id, name = null, marker = markerCreate();
        if (matchKeyword('default')) {
            lex();
            id = markerApply(marker, delegate.createIdentifier('default'));
            // export {default} from "something";
        } else {
            id = parseVariableIdentifier();
        }
        if (matchContextualKeyword('as')) {
            lex();
            name = parseNonComputedProperty();
        }

        return markerApply(marker, delegate.createExportSpecifier(id, name));
    }

    function parseExportDeclaration() {
        var declaration = null,
            possibleIdentifierToken, sourceElement,
            isExportFromIdentifier,
            src = null, specifiers = [],
            marker = markerCreate();

        expectKeyword('export');

        if (matchKeyword('default')) {
            // covers:
            // export default ...
            lex();
            if (matchKeyword('function') || matchKeyword('class')) {
                possibleIdentifierToken = lookahead2();
                if (isIdentifierName(possibleIdentifierToken)) {
                    // covers:
                    // export default function foo () {}
                    // export default class foo {}
                    sourceElement = parseSourceElement();
                    return markerApply(marker, delegate.createExportDeclaration(true, sourceElement, [sourceElement.id], null));
                }
                // covers:
                // export default function () {}
                // export default class {}
                switch (lookahead.value) {
                case 'class':
                    return markerApply(marker, delegate.createExportDeclaration(true, parseClassExpression(), [], null));
                case 'function':
                    return markerApply(marker, delegate.createExportDeclaration(true, parseFunctionExpression(), [], null));
                }
            }

            if (matchContextualKeyword('from')) {
                throwError({}, Messages.UnexpectedToken, lookahead.value);
            }

            // covers:
            // export default {};
            // export default [];
            if (match('{')) {
                declaration = parseObjectInitialiser();
            } else if (match('[')) {
                declaration = parseArrayInitialiser();
            } else {
                declaration = parseAssignmentExpression();
            }
            consumeSemicolon();
            return markerApply(marker, delegate.createExportDeclaration(true, declaration, [], null));
        }

        // non-default export
        if (lookahead.type === Token.Keyword || matchContextualKeyword('type')) {
            // covers:
            // export var f = 1;
            switch (lookahead.value) {
            case 'type':
            case 'let':
            case 'const':
            case 'var':
            case 'class':
            case 'function':
                return markerApply(marker, delegate.createExportDeclaration(false, parseSourceElement(), specifiers, null));
            }
        }

        if (match('*')) {
            // covers:
            // export * from "foo";
            specifiers.push(parseExportBatchSpecifier());

            if (!matchContextualKeyword('from')) {
                throwError({}, lookahead.value ?
                        Messages.UnexpectedToken : Messages.MissingFromClause, lookahead.value);
            }
            lex();
            src = parseModuleSpecifier();
            consumeSemicolon();

            return markerApply(marker, delegate.createExportDeclaration(false, null, specifiers, src));
        }

        expect('{');
        if (!match('}')) {
            do {
                isExportFromIdentifier = isExportFromIdentifier || matchKeyword('default');
                specifiers.push(parseExportSpecifier());
            } while (match(',') && lex());
        }
        expect('}');

        if (matchContextualKeyword('from')) {
            // covering:
            // export {default} from "foo";
            // export {foo} from "foo";
            lex();
            src = parseModuleSpecifier();
            consumeSemicolon();
        } else if (isExportFromIdentifier) {
            // covering:
            // export {default}; // missing fromClause
            throwError({}, lookahead.value ?
                    Messages.UnexpectedToken : Messages.MissingFromClause, lookahead.value);
        } else {
            // cover
            // export {foo};
            consumeSemicolon();
        }
        return markerApply(marker, delegate.createExportDeclaration(false, declaration, specifiers, src));
    }


    function parseImportSpecifier() {
        // import {<foo as bar>} ...;
        var id, name = null, marker = markerCreate();

        id = parseNonComputedProperty();
        if (matchContextualKeyword('as')) {
            lex();
            name = parseVariableIdentifier();
        }

        return markerApply(marker, delegate.createImportSpecifier(id, name));
    }

    function parseNamedImports() {
        var specifiers = [];
        // {foo, bar as bas}
        expect('{');
        if (!match('}')) {
            do {
                specifiers.push(parseImportSpecifier());
            } while (match(',') && lex());
        }
        expect('}');
        return specifiers;
    }

    function parseImportDefaultSpecifier() {
        // import <foo> ...;
        var id, marker = markerCreate();

        id = parseNonComputedProperty();

        return markerApply(marker, delegate.createImportDefaultSpecifier(id));
    }

    function parseImportNamespaceSpecifier() {
        // import <* as foo> ...;
        var id, marker = markerCreate();

        expect('*');
        if (!matchContextualKeyword('as')) {
            throwError({}, Messages.NoAsAfterImportNamespace);
        }
        lex();
        id = parseNonComputedProperty();

        return markerApply(marker, delegate.createImportNamespaceSpecifier(id));
    }

    function parseImportDeclaration() {
        var specifiers, src, marker = markerCreate(), isType = false, token2;

        expectKeyword('import');

        if (matchContextualKeyword('type')) {
            token2 = lookahead2();
            if ((token2.type === Token.Identifier && token2.value !== 'from') ||
                    (token2.type === Token.Punctuator &&
                        (token2.value === '{' || token2.value === '*'))) {
                isType = true;
                lex();
            }
        }

        specifiers = [];

        if (lookahead.type === Token.StringLiteral) {
            // covers:
            // import "foo";
            src = parseModuleSpecifier();
            consumeSemicolon();
            return markerApply(marker, delegate.createImportDeclaration(specifiers, src, isType));
        }

        if (!matchKeyword('default') && isIdentifierName(lookahead)) {
            // covers:
            // import foo
            // import foo, ...
            specifiers.push(parseImportDefaultSpecifier());
            if (match(',')) {
                lex();
            }
        }
        if (match('*')) {
            // covers:
            // import foo, * as foo
            // import * as foo
            specifiers.push(parseImportNamespaceSpecifier());
        } else if (match('{')) {
            // covers:
            // import foo, {bar}
            // import {bar}
            specifiers = specifiers.concat(parseNamedImports());
        }

        if (!matchContextualKeyword('from')) {
            throwError({}, lookahead.value ?
                    Messages.UnexpectedToken : Messages.MissingFromClause, lookahead.value);
        }
        lex();
        src = parseModuleSpecifier();
        consumeSemicolon();

        return markerApply(marker, delegate.createImportDeclaration(specifiers, src, isType));
    }

    // 12.3 Empty Statement

    function parseEmptyStatement() {
        var marker = markerCreate();
        expect(';');
        return markerApply(marker, delegate.createEmptyStatement());
    }

    // 12.4 Expression Statement

    function parseExpressionStatement() {
        var marker = markerCreate(), expr = parseExpression();
        consumeSemicolon();
        return markerApply(marker, delegate.createExpressionStatement(expr));
    }

    // 12.5 If statement

    function parseIfStatement() {
        var test, consequent, alternate, marker = markerCreate();

        expectKeyword('if');

        expect('(');

        test = parseExpression();

        expect(')');

        consequent = parseStatement();

        if (matchKeyword('else')) {
            lex();
            alternate = parseStatement();
        } else {
            alternate = null;
        }

        return markerApply(marker, delegate.createIfStatement(test, consequent, alternate));
    }

    // 12.6 Iteration Statements

    function parseDoWhileStatement() {
        var body, test, oldInIteration, marker = markerCreate();

        expectKeyword('do');

        oldInIteration = state.inIteration;
        state.inIteration = true;

        body = parseStatement();

        state.inIteration = oldInIteration;

        expectKeyword('while');

        expect('(');

        test = parseExpression();

        expect(')');

        if (match(';')) {
            lex();
        }

        return markerApply(marker, delegate.createDoWhileStatement(body, test));
    }

    function parseWhileStatement() {
        var test, body, oldInIteration, marker = markerCreate();

        expectKeyword('while');

        expect('(');

        test = parseExpression();

        expect(')');

        oldInIteration = state.inIteration;
        state.inIteration = true;

        body = parseStatement();

        state.inIteration = oldInIteration;

        return markerApply(marker, delegate.createWhileStatement(test, body));
    }

    function parseForVariableDeclaration() {
        var marker = markerCreate(),
            token = lex(),
            declarations = parseVariableDeclarationList();

        return markerApply(marker, delegate.createVariableDeclaration(declarations, token.value));
    }

    function parseForStatement(opts) {
        var init, test, update, left, right, body, operator, oldInIteration,
            marker = markerCreate();
        init = test = update = null;
        expectKeyword('for');

        // http://wiki.ecmascript.org/doku.php?id=proposals:iterators_and_generators&s=each
        if (matchContextualKeyword('each')) {
            throwError({}, Messages.EachNotAllowed);
        }

        expect('(');

        if (match(';')) {
            lex();
        } else {
            if (matchKeyword('var') || matchKeyword('let') || matchKeyword('const')) {
                state.allowIn = false;
                init = parseForVariableDeclaration();
                state.allowIn = true;

                if (init.declarations.length === 1) {
                    if (matchKeyword('in') || matchContextualKeyword('of')) {
                        operator = lookahead;
                        if (!((operator.value === 'in' || init.kind !== 'var') && init.declarations[0].init)) {
                            lex();
                            left = init;
                            right = parseExpression();
                            init = null;
                        }
                    }
                }
            } else {
                state.allowIn = false;
                init = parseExpression();
                state.allowIn = true;

                if (matchContextualKeyword('of')) {
                    operator = lex();
                    left = init;
                    right = parseExpression();
                    init = null;
                } else if (matchKeyword('in')) {
                    // LeftHandSideExpression
                    if (!isAssignableLeftHandSide(init)) {
                        throwError({}, Messages.InvalidLHSInForIn);
                    }
                    operator = lex();
                    left = init;
                    right = parseExpression();
                    init = null;
                }
            }

            if (typeof left === 'undefined') {
                expect(';');
            }
        }

        if (typeof left === 'undefined') {

            if (!match(';')) {
                test = parseExpression();
            }
            expect(';');

            if (!match(')')) {
                update = parseExpression();
            }
        }

        expect(')');

        oldInIteration = state.inIteration;
        state.inIteration = true;

        if (!(opts !== undefined && opts.ignoreBody)) {
            body = parseStatement();
        }

        state.inIteration = oldInIteration;

        if (typeof left === 'undefined') {
            return markerApply(marker, delegate.createForStatement(init, test, update, body));
        }

        if (operator.value === 'in') {
            return markerApply(marker, delegate.createForInStatement(left, right, body));
        }
        return markerApply(marker, delegate.createForOfStatement(left, right, body));
    }

    // 12.7 The continue statement

    function parseContinueStatement() {
        var label = null, marker = markerCreate();

        expectKeyword('continue');

        // Optimize the most common form: 'continue;'.
        if (source.charCodeAt(index) === 59) {
            lex();

            if (!state.inIteration) {
                throwError({}, Messages.IllegalContinue);
            }

            return markerApply(marker, delegate.createContinueStatement(null));
        }

        if (peekLineTerminator()) {
            if (!state.inIteration) {
                throwError({}, Messages.IllegalContinue);
            }

            return markerApply(marker, delegate.createContinueStatement(null));
        }

        if (lookahead.type === Token.Identifier) {
            label = parseVariableIdentifier();

            if (!state.labelSet.has(label.name)) {
                throwError({}, Messages.UnknownLabel, label.name);
            }
        }

        consumeSemicolon();

        if (label === null && !state.inIteration) {
            throwError({}, Messages.IllegalContinue);
        }

        return markerApply(marker, delegate.createContinueStatement(label));
    }

    // 12.8 The break statement

    function parseBreakStatement() {
        var label = null, marker = markerCreate();

        expectKeyword('break');

        // Catch the very common case first: immediately a semicolon (char #59).
        if (source.charCodeAt(index) === 59) {
            lex();

            if (!(state.inIteration || state.inSwitch)) {
                throwError({}, Messages.IllegalBreak);
            }

            return markerApply(marker, delegate.createBreakStatement(null));
        }

        if (peekLineTerminator()) {
            if (!(state.inIteration || state.inSwitch)) {
                throwError({}, Messages.IllegalBreak);
            }

            return markerApply(marker, delegate.createBreakStatement(null));
        }

        if (lookahead.type === Token.Identifier) {
            label = parseVariableIdentifier();

            if (!state.labelSet.has(label.name)) {
                throwError({}, Messages.UnknownLabel, label.name);
            }
        }

        consumeSemicolon();

        if (label === null && !(state.inIteration || state.inSwitch)) {
            throwError({}, Messages.IllegalBreak);
        }

        return markerApply(marker, delegate.createBreakStatement(label));
    }

    // 12.9 The return statement

    function parseReturnStatement() {
        var argument = null, marker = markerCreate();

        expectKeyword('return');

        if (!state.inFunctionBody) {
            throwErrorTolerant({}, Messages.IllegalReturn);
        }

        // 'return' followed by a space and an identifier is very common.
        if (source.charCodeAt(index) === 32) {
            if (isIdentifierStart(source.charCodeAt(index + 1))) {
                argument = parseExpression();
                consumeSemicolon();
                return markerApply(marker, delegate.createReturnStatement(argument));
            }
        }

        if (peekLineTerminator()) {
            return markerApply(marker, delegate.createReturnStatement(null));
        }

        if (!match(';')) {
            if (!match('}') && lookahead.type !== Token.EOF) {
                argument = parseExpression();
            }
        }

        consumeSemicolon();

        return markerApply(marker, delegate.createReturnStatement(argument));
    }

    // 12.10 The with statement

    function parseWithStatement() {
        var object, body, marker = markerCreate();

        if (strict) {
            throwErrorTolerant({}, Messages.StrictModeWith);
        }

        expectKeyword('with');

        expect('(');

        object = parseExpression();

        expect(')');

        body = parseStatement();

        return markerApply(marker, delegate.createWithStatement(object, body));
    }

    // 12.10 The swith statement

    function parseSwitchCase() {
        var test,
            consequent = [],
            sourceElement,
            marker = markerCreate();

        if (matchKeyword('default')) {
            lex();
            test = null;
        } else {
            expectKeyword('case');
            test = parseExpression();
        }
        expect(':');

        while (index < length) {
            if (match('}') || matchKeyword('default') || matchKeyword('case')) {
                break;
            }
            sourceElement = parseSourceElement();
            if (typeof sourceElement === 'undefined') {
                break;
            }
            consequent.push(sourceElement);
        }

        return markerApply(marker, delegate.createSwitchCase(test, consequent));
    }

    function parseSwitchStatement() {
        var discriminant, cases, clause, oldInSwitch, defaultFound, marker = markerCreate();

        expectKeyword('switch');

        expect('(');

        discriminant = parseExpression();

        expect(')');

        expect('{');

        cases = [];

        if (match('}')) {
            lex();
            return markerApply(marker, delegate.createSwitchStatement(discriminant, cases));
        }

        oldInSwitch = state.inSwitch;
        state.inSwitch = true;
        defaultFound = false;

        while (index < length) {
            if (match('}')) {
                break;
            }
            clause = parseSwitchCase();
            if (clause.test === null) {
                if (defaultFound) {
                    throwError({}, Messages.MultipleDefaultsInSwitch);
                }
                defaultFound = true;
            }
            cases.push(clause);
        }

        state.inSwitch = oldInSwitch;

        expect('}');

        return markerApply(marker, delegate.createSwitchStatement(discriminant, cases));
    }

    // 12.13 The throw statement

    function parseThrowStatement() {
        var argument, marker = markerCreate();

        expectKeyword('throw');

        if (peekLineTerminator()) {
            throwError({}, Messages.NewlineAfterThrow);
        }

        argument = parseExpression();

        consumeSemicolon();

        return markerApply(marker, delegate.createThrowStatement(argument));
    }

    // 12.14 The try statement

    function parseCatchClause() {
        var param, body, marker = markerCreate();

        expectKeyword('catch');

        expect('(');
        if (match(')')) {
            throwUnexpected(lookahead);
        }

        param = parseExpression();
        // 12.14.1
        if (strict && param.type === Syntax.Identifier && isRestrictedWord(param.name)) {
            throwErrorTolerant({}, Messages.StrictCatchVariable);
        }

        expect(')');
        body = parseBlock();
        return markerApply(marker, delegate.createCatchClause(param, body));
    }

    function parseTryStatement() {
        var block, handlers = [], finalizer = null, marker = markerCreate();

        expectKeyword('try');

        block = parseBlock();

        if (matchKeyword('catch')) {
            handlers.push(parseCatchClause());
        }

        if (matchKeyword('finally')) {
            lex();
            finalizer = parseBlock();
        }

        if (handlers.length === 0 && !finalizer) {
            throwError({}, Messages.NoCatchOrFinally);
        }

        return markerApply(marker, delegate.createTryStatement(block, [], handlers, finalizer));
    }

    // 12.15 The debugger statement

    function parseDebuggerStatement() {
        var marker = markerCreate();
        expectKeyword('debugger');

        consumeSemicolon();

        return markerApply(marker, delegate.createDebuggerStatement());
    }

    // 12 Statements

    function parseStatement() {
        var type = lookahead.type,
            marker,
            expr,
            labeledBody;

        if (type === Token.EOF) {
            throwUnexpected(lookahead);
        }

        if (type === Token.Punctuator) {
            switch (lookahead.value) {
            case ';':
                return parseEmptyStatement();
            case '{':
                return parseBlock();
            case '(':
                return parseExpressionStatement();
            default:
                break;
            }
        }

        if (type === Token.Keyword) {
            switch (lookahead.value) {
            case 'break':
                return parseBreakStatement();
            case 'continue':
                return parseContinueStatement();
            case 'debugger':
                return parseDebuggerStatement();
            case 'do':
                return parseDoWhileStatement();
            case 'for':
                return parseForStatement();
            case 'function':
                return parseFunctionDeclaration();
            case 'class':
                return parseClassDeclaration();
            case 'if':
                return parseIfStatement();
            case 'return':
                return parseReturnStatement();
            case 'switch':
                return parseSwitchStatement();
            case 'throw':
                return parseThrowStatement();
            case 'try':
                return parseTryStatement();
            case 'var':
                return parseVariableStatement();
            case 'while':
                return parseWhileStatement();
            case 'with':
                return parseWithStatement();
            default:
                break;
            }
        }

        if (matchAsyncFuncExprOrDecl()) {
            return parseFunctionDeclaration();
        }

        marker = markerCreate();
        expr = parseExpression();

        // 12.12 Labelled Statements
        if ((expr.type === Syntax.Identifier) && match(':')) {
            lex();

            if (state.labelSet.has(expr.name)) {
                throwError({}, Messages.Redeclaration, 'Label', expr.name);
            }

            state.labelSet.set(expr.name, true);
            labeledBody = parseStatement();
            state.labelSet.delete(expr.name);
            return markerApply(marker, delegate.createLabeledStatement(expr, labeledBody));
        }

        consumeSemicolon();

        return markerApply(marker, delegate.createExpressionStatement(expr));
    }

    // 13 Function Definition

    function parseConciseBody() {
        if (match('{')) {
            return parseFunctionSourceElements();
        }
        return parseAssignmentExpression();
    }

    function parseFunctionSourceElements() {
        var sourceElement, sourceElements = [], token, directive, firstRestricted,
            oldLabelSet, oldInIteration, oldInSwitch, oldInFunctionBody, oldParenthesizedCount,
            marker = markerCreate();

        expect('{');

        while (index < length) {
            if (lookahead.type !== Token.StringLiteral) {
                break;
            }
            token = lookahead;

            sourceElement = parseSourceElement();
            sourceElements.push(sourceElement);
            if (sourceElement.expression.type !== Syntax.Literal) {
                // this is not directive
                break;
            }
            directive = source.slice(token.range[0] + 1, token.range[1] - 1);
            if (directive === 'use strict') {
                strict = true;
                if (firstRestricted) {
                    throwErrorTolerant(firstRestricted, Messages.StrictOctalLiteral);
                }
            } else {
                if (!firstRestricted && token.octal) {
                    firstRestricted = token;
                }
            }
        }

        oldLabelSet = state.labelSet;
        oldInIteration = state.inIteration;
        oldInSwitch = state.inSwitch;
        oldInFunctionBody = state.inFunctionBody;
        oldParenthesizedCount = state.parenthesizedCount;

        state.labelSet = new StringMap();
        state.inIteration = false;
        state.inSwitch = false;
        state.inFunctionBody = true;
        state.parenthesizedCount = 0;

        while (index < length) {
            if (match('}')) {
                break;
            }
            sourceElement = parseSourceElement();
            if (typeof sourceElement === 'undefined') {
                break;
            }
            sourceElements.push(sourceElement);
        }

        expect('}');

        state.labelSet = oldLabelSet;
        state.inIteration = oldInIteration;
        state.inSwitch = oldInSwitch;
        state.inFunctionBody = oldInFunctionBody;
        state.parenthesizedCount = oldParenthesizedCount;

        return markerApply(marker, delegate.createBlockStatement(sourceElements));
    }

    function validateParam(options, param, name) {
        if (strict) {
            if (isRestrictedWord(name)) {
                options.stricted = param;
                options.message = Messages.StrictParamName;
            }
            if (options.paramSet.has(name)) {
                options.stricted = param;
                options.message = Messages.StrictParamDupe;
            }
        } else if (!options.firstRestricted) {
            if (isRestrictedWord(name)) {
                options.firstRestricted = param;
                options.message = Messages.StrictParamName;
            } else if (isStrictModeReservedWord(name)) {
                options.firstRestricted = param;
                options.message = Messages.StrictReservedWord;
            } else if (options.paramSet.has(name)) {
                options.firstRestricted = param;
                options.message = Messages.StrictParamDupe;
            }
        }
        options.paramSet.set(name, true);
    }

    function parseParam(options) {
        var marker, token, rest, param, def;

        token = lookahead;
        if (token.value === '...') {
            token = lex();
            rest = true;
        }

        if (match('[')) {
            marker = markerCreate();
            param = parseArrayInitialiser();
            reinterpretAsDestructuredParameter(options, param);
            if (match(':')) {
                param.typeAnnotation = parseTypeAnnotation();
                markerApply(marker, param);
            }
        } else if (match('{')) {
            marker = markerCreate();
            if (rest) {
                throwError({}, Messages.ObjectPatternAsRestParameter);
            }
            param = parseObjectInitialiser();
            reinterpretAsDestructuredParameter(options, param);
            if (match(':')) {
                param.typeAnnotation = parseTypeAnnotation();
                markerApply(marker, param);
            }
        } else {
            param =
                rest
                ? parseTypeAnnotatableIdentifier(
                    false, /* requireTypeAnnotation */
                    false /* canBeOptionalParam */
                )
                : parseTypeAnnotatableIdentifier(
                    false, /* requireTypeAnnotation */
                    true /* canBeOptionalParam */
                );

            validateParam(options, token, token.value);
        }

        if (match('=')) {
            if (rest) {
                throwErrorTolerant(lookahead, Messages.DefaultRestParameter);
            }
            lex();
            def = parseAssignmentExpression();
            ++options.defaultCount;
        }

        if (rest) {
            if (!match(')')) {
                throwError({}, Messages.ParameterAfterRestParameter);
            }
            options.rest = param;
            return false;
        }

        options.params.push(param);
        options.defaults.push(def);
        return !match(')');
    }

    function parseParams(firstRestricted) {
        var options, marker = markerCreate();

        options = {
            params: [],
            defaultCount: 0,
            defaults: [],
            rest: null,
            firstRestricted: firstRestricted
        };

        expect('(');

        if (!match(')')) {
            options.paramSet = new StringMap();
            while (index < length) {
                if (!parseParam(options)) {
                    break;
                }
                expect(',');
                if (!options.rest && match(')')) {
                    break;
                }
            }
        }

        expect(')');

        if (options.defaultCount === 0) {
            options.defaults = [];
        }

        if (match(':')) {
            options.returnType = parseTypeAnnotation();
        }

        return markerApply(marker, options);
    }

    function parseFunctionDeclaration() {
        var id, body, token, tmp, firstRestricted, message, generator, isAsync,
            previousStrict, previousYieldAllowed, previousAwaitAllowed,
            marker = markerCreate(), typeParameters;

        isAsync = false;
        if (matchAsync()) {
            lex();
            isAsync = true;
        }

        expectKeyword('function');

        generator = false;
        if (match('*')) {
            lex();
            generator = true;
        }

        token = lookahead;

        id = parseVariableIdentifier();

        if (match('<')) {
            typeParameters = parseTypeParameterDeclaration();
        }

        if (strict) {
            if (isRestrictedWord(token.value)) {
                throwErrorTolerant(token, Messages.StrictFunctionName);
            }
        } else {
            if (isRestrictedWord(token.value)) {
                firstRestricted = token;
                message = Messages.StrictFunctionName;
            } else if (isStrictModeReservedWord(token.value)) {
                firstRestricted = token;
                message = Messages.StrictReservedWord;
            }
        }

        tmp = parseParams(firstRestricted);
        firstRestricted = tmp.firstRestricted;
        if (tmp.message) {
            message = tmp.message;
        }

        previousStrict = strict;
        previousYieldAllowed = state.yieldAllowed;
        state.yieldAllowed = generator;
        previousAwaitAllowed = state.awaitAllowed;
        state.awaitAllowed = isAsync;

        body = parseFunctionSourceElements();

        if (strict && firstRestricted) {
            throwError(firstRestricted, message);
        }
        if (strict && tmp.stricted) {
            throwErrorTolerant(tmp.stricted, message);
        }
        strict = previousStrict;
        state.yieldAllowed = previousYieldAllowed;
        state.awaitAllowed = previousAwaitAllowed;

        return markerApply(
            marker,
            delegate.createFunctionDeclaration(
                id,
                tmp.params,
                tmp.defaults,
                body,
                tmp.rest,
                generator,
                false,
                isAsync,
                tmp.returnType,
                typeParameters
            )
        );
    }

    function parseFunctionExpression() {
        var token, id = null, firstRestricted, message, tmp, body, generator, isAsync,
            previousStrict, previousYieldAllowed, previousAwaitAllowed,
            marker = markerCreate(), typeParameters;

        isAsync = false;
        if (matchAsync()) {
            lex();
            isAsync = true;
        }

        expectKeyword('function');

        generator = false;

        if (match('*')) {
            lex();
            generator = true;
        }

        if (!match('(')) {
            if (!match('<')) {
                token = lookahead;
                id = parseVariableIdentifier();

                if (strict) {
                    if (isRestrictedWord(token.value)) {
                        throwErrorTolerant(token, Messages.StrictFunctionName);
                    }
                } else {
                    if (isRestrictedWord(token.value)) {
                        firstRestricted = token;
                        message = Messages.StrictFunctionName;
                    } else if (isStrictModeReservedWord(token.value)) {
                        firstRestricted = token;
                        message = Messages.StrictReservedWord;
                    }
                }
            }

            if (match('<')) {
                typeParameters = parseTypeParameterDeclaration();
            }
        }

        tmp = parseParams(firstRestricted);
        firstRestricted = tmp.firstRestricted;
        if (tmp.message) {
            message = tmp.message;
        }

        previousStrict = strict;
        previousYieldAllowed = state.yieldAllowed;
        state.yieldAllowed = generator;
        previousAwaitAllowed = state.awaitAllowed;
        state.awaitAllowed = isAsync;

        body = parseFunctionSourceElements();

        if (strict && firstRestricted) {
            throwError(firstRestricted, message);
        }
        if (strict && tmp.stricted) {
            throwErrorTolerant(tmp.stricted, message);
        }
        strict = previousStrict;
        state.yieldAllowed = previousYieldAllowed;
        state.awaitAllowed = previousAwaitAllowed;

        return markerApply(
            marker,
            delegate.createFunctionExpression(
                id,
                tmp.params,
                tmp.defaults,
                body,
                tmp.rest,
                generator,
                false,
                isAsync,
                tmp.returnType,
                typeParameters
            )
        );
    }

    function parseYieldExpression() {
        var delegateFlag, expr, marker = markerCreate();

        expectKeyword('yield', !strict);

        delegateFlag = false;
        if (match('*')) {
            lex();
            delegateFlag = true;
        }

        expr = parseAssignmentExpression();

        return markerApply(marker, delegate.createYieldExpression(expr, delegateFlag));
    }

    function parseAwaitExpression() {
        var expr, marker = markerCreate();
        expectContextualKeyword('await');
        expr = parseAssignmentExpression();
        return markerApply(marker, delegate.createAwaitExpression(expr));
    }

    // 14 Functions and classes

    // 14.1 Functions is defined above (13 in ES5)
    // 14.2 Arrow Functions Definitions is defined in (7.3 assignments)

    // 14.3 Method Definitions
    // 14.3.7
    function specialMethod(methodDefinition) {
        return methodDefinition.kind === 'get' ||
               methodDefinition.kind === 'set' ||
               methodDefinition.value.generator;
    }

    function parseMethodDefinition(key, isStatic, generator, computed) {
        var token, param, propType,
            isAsync, typeParameters, tokenValue, returnType;

        propType = isStatic ? ClassPropertyType.static : ClassPropertyType.prototype;

        if (generator) {
            return delegate.createMethodDefinition(
                propType,
                '',
                key,
                parsePropertyMethodFunction({ generator: true }),
                computed
            );
        }

        tokenValue = key.type === 'Identifier' && key.name;

        if (tokenValue === 'get' && !match('(')) {
            key = parseObjectPropertyKey();

            expect('(');
            expect(')');
            if (match(':')) {
                returnType = parseTypeAnnotation();
            }
            return delegate.createMethodDefinition(
                propType,
                'get',
                key,
                parsePropertyFunction({ generator: false, returnType: returnType }),
                computed
            );
        }
        if (tokenValue === 'set' && !match('(')) {
            key = parseObjectPropertyKey();

            expect('(');
            token = lookahead;
            param = [ parseTypeAnnotatableIdentifier() ];
            expect(')');
            if (match(':')) {
                returnType = parseTypeAnnotation();
            }
            return delegate.createMethodDefinition(
                propType,
                'set',
                key,
                parsePropertyFunction({
                    params: param,
                    generator: false,
                    name: token,
                    returnType: returnType
                }),
                computed
            );
        }

        if (match('<')) {
            typeParameters = parseTypeParameterDeclaration();
        }

        isAsync = tokenValue === 'async' && !match('(');
        if (isAsync) {
            key = parseObjectPropertyKey();
        }

        return delegate.createMethodDefinition(
            propType,
            '',
            key,
            parsePropertyMethodFunction({
                generator: false,
                async: isAsync,
                typeParameters: typeParameters
            }),
            computed
        );
    }

    function parseClassProperty(key, computed, isStatic) {
        var typeAnnotation;

        typeAnnotation = parseTypeAnnotation();
        expect(';');

        return delegate.createClassProperty(
            key,
            typeAnnotation,
            computed,
            isStatic
        );
    }

    function parseClassElement() {
        var computed = false, generator = false, key, marker = markerCreate(),
            isStatic = false, possiblyOpenBracketToken;
        if (match(';')) {
            lex();
            return undefined;
        }

        if (lookahead.value === 'static') {
            lex();
            isStatic = true;
        }

        if (match('*')) {
            lex();
            generator = true;
        }

        possiblyOpenBracketToken = lookahead;
        if (matchContextualKeyword('get') || matchContextualKeyword('set')) {
            possiblyOpenBracketToken = lookahead2();
        }

        if (possiblyOpenBracketToken.type === Token.Punctuator
                && possiblyOpenBracketToken.value === '[') {
            computed = true;
        }

        key = parseObjectPropertyKey();

        if (!generator && lookahead.value === ':') {
            return markerApply(marker, parseClassProperty(key, computed, isStatic));
        }

        return markerApply(marker, parseMethodDefinition(
            key,
            isStatic,
            generator,
            computed
        ));
    }

    function parseClassBody() {
        var classElement, classElements = [], existingProps = {},
            marker = markerCreate(), propName, propType;

        existingProps[ClassPropertyType.static] = new StringMap();
        existingProps[ClassPropertyType.prototype] = new StringMap();

        expect('{');

        while (index < length) {
            if (match('}')) {
                break;
            }
            classElement = parseClassElement(existingProps);

            if (typeof classElement !== 'undefined') {
                classElements.push(classElement);

                propName = !classElement.computed && getFieldName(classElement.key);
                if (propName !== false) {
                    propType = classElement.static ?
                                ClassPropertyType.static :
                                ClassPropertyType.prototype;

                    if (classElement.type === Syntax.MethodDefinition) {
                        if (propName === 'constructor' && !classElement.static) {
                            if (specialMethod(classElement)) {
                                throwError(classElement, Messages.IllegalClassConstructorProperty);
                            }
                            if (existingProps[ClassPropertyType.prototype].has('constructor')) {
                                throwError(classElement.key, Messages.IllegalDuplicateClassProperty);
                            }
                        }
                        existingProps[propType].set(propName, true);
                    }
                }
            }
        }

        expect('}');

        return markerApply(marker, delegate.createClassBody(classElements));
    }

    function parseClassImplements() {
        var id, implemented = [], marker, typeParameters;
        if (strict) {
            expectKeyword('implements');
        } else {
            expectContextualKeyword('implements');
        }
        while (index < length) {
            marker = markerCreate();
            id = parseVariableIdentifier();
            if (match('<')) {
                typeParameters = parseTypeParameterInstantiation();
            } else {
                typeParameters = null;
            }
            implemented.push(markerApply(marker, delegate.createClassImplements(
                id,
                typeParameters
            )));
            if (!match(',')) {
                break;
            }
            expect(',');
        }
        return implemented;
    }

    function parseClassExpression() {
        var id, implemented, previousYieldAllowed, superClass = null,
            superTypeParameters, marker = markerCreate(), typeParameters,
            matchImplements;

        expectKeyword('class');

        matchImplements =
                strict
                ? matchKeyword('implements')
                : matchContextualKeyword('implements');

        if (!matchKeyword('extends') && !matchImplements && !match('{')) {
            id = parseVariableIdentifier();
        }

        if (match('<')) {
            typeParameters = parseTypeParameterDeclaration();
        }

        if (matchKeyword('extends')) {
            expectKeyword('extends');
            previousYieldAllowed = state.yieldAllowed;
            state.yieldAllowed = false;
            superClass = parseLeftHandSideExpressionAllowCall();
            if (match('<')) {
                superTypeParameters = parseTypeParameterInstantiation();
            }
            state.yieldAllowed = previousYieldAllowed;
        }

        if (strict ? matchKeyword('implements') : matchContextualKeyword('implements')) {
            implemented = parseClassImplements();
        }

        return markerApply(marker, delegate.createClassExpression(
            id,
            superClass,
            parseClassBody(),
            typeParameters,
            superTypeParameters,
            implemented
        ));
    }

    function parseClassDeclaration() {
        var id, implemented, previousYieldAllowed, superClass = null,
            superTypeParameters, marker = markerCreate(), typeParameters;

        expectKeyword('class');

        id = parseVariableIdentifier();

        if (match('<')) {
            typeParameters = parseTypeParameterDeclaration();
        }

        if (matchKeyword('extends')) {
            expectKeyword('extends');
            previousYieldAllowed = state.yieldAllowed;
            state.yieldAllowed = false;
            superClass = parseLeftHandSideExpressionAllowCall();
            if (match('<')) {
                superTypeParameters = parseTypeParameterInstantiation();
            }
            state.yieldAllowed = previousYieldAllowed;
        }

        if (strict ? matchKeyword('implements') : matchContextualKeyword('implements')) {
            implemented = parseClassImplements();
        }

        return markerApply(marker, delegate.createClassDeclaration(
            id,
            superClass,
            parseClassBody(),
            typeParameters,
            superTypeParameters,
            implemented
        ));
    }

    // 15 Program

    function parseSourceElement() {
        var token;
        if (lookahead.type === Token.Keyword) {
            switch (lookahead.value) {
            case 'const':
            case 'let':
                return parseConstLetDeclaration(lookahead.value);
            case 'function':
                return parseFunctionDeclaration();
            case 'export':
                throwErrorTolerant({}, Messages.IllegalExportDeclaration);
                return parseExportDeclaration();
            case 'import':
                throwErrorTolerant({}, Messages.IllegalImportDeclaration);
                return parseImportDeclaration();
            case 'interface':
                if (lookahead2().type === Token.Identifier) {
                    return parseInterface();
                }
                return parseStatement();
            default:
                return parseStatement();
            }
        }

        if (matchContextualKeyword('type')
                && lookahead2().type === Token.Identifier) {
            return parseTypeAlias();
        }

        if (matchContextualKeyword('interface')
                && lookahead2().type === Token.Identifier) {
            return parseInterface();
        }

        if (matchContextualKeyword('declare')) {
            token = lookahead2();
            if (token.type === Token.Keyword) {
                switch (token.value) {
                case 'class':
                    return parseDeclareClass();
                case 'function':
                    return parseDeclareFunction();
                case 'var':
                    return parseDeclareVariable();
                }
            } else if (token.type === Token.Identifier
                    && token.value === 'module') {
                return parseDeclareModule();
            }
        }

        if (lookahead.type !== Token.EOF) {
            return parseStatement();
        }
    }

    function parseProgramElement() {
        var isModule = extra.sourceType === 'module' || extra.sourceType === 'nonStrictModule';

        if (isModule && lookahead.type === Token.Keyword) {
            switch (lookahead.value) {
            case 'export':
                return parseExportDeclaration();
            case 'import':
                return parseImportDeclaration();
            }
        }

        return parseSourceElement();
    }

    function parseProgramElements() {
        var sourceElement, sourceElements = [], token, directive, firstRestricted;

        while (index < length) {
            token = lookahead;
            if (token.type !== Token.StringLiteral) {
                break;
            }

            sourceElement = parseProgramElement();
            sourceElements.push(sourceElement);
            if (sourceElement.expression.type !== Syntax.Literal) {
                // this is not directive
                break;
            }
            directive = source.slice(token.range[0] + 1, token.range[1] - 1);
            if (directive === 'use strict') {
                strict = true;
                if (firstRestricted) {
                    throwErrorTolerant(firstRestricted, Messages.StrictOctalLiteral);
                }
            } else {
                if (!firstRestricted && token.octal) {
                    firstRestricted = token;
                }
            }
        }

        while (index < length) {
            sourceElement = parseProgramElement();
            if (typeof sourceElement === 'undefined') {
                break;
            }
            sourceElements.push(sourceElement);
        }
        return sourceElements;
    }

    function parseProgram() {
        var body, marker = markerCreate();
        strict = extra.sourceType === 'module';
        peek();
        body = parseProgramElements();
        return markerApply(marker, delegate.createProgram(body));
    }

    // 16 JSX

    XHTMLEntities = {
        quot: '\u0022',
        amp: '&',
        apos: '\u0027',
        lt: '<',
        gt: '>',
        nbsp: '\u00A0',
        iexcl: '\u00A1',
        cent: '\u00A2',
        pound: '\u00A3',
        curren: '\u00A4',
        yen: '\u00A5',
        brvbar: '\u00A6',
        sect: '\u00A7',
        uml: '\u00A8',
        copy: '\u00A9',
        ordf: '\u00AA',
        laquo: '\u00AB',
        not: '\u00AC',
        shy: '\u00AD',
        reg: '\u00AE',
        macr: '\u00AF',
        deg: '\u00B0',
        plusmn: '\u00B1',
        sup2: '\u00B2',
        sup3: '\u00B3',
        acute: '\u00B4',
        micro: '\u00B5',
        para: '\u00B6',
        middot: '\u00B7',
        cedil: '\u00B8',
        sup1: '\u00B9',
        ordm: '\u00BA',
        raquo: '\u00BB',
        frac14: '\u00BC',
        frac12: '\u00BD',
        frac34: '\u00BE',
        iquest: '\u00BF',
        Agrave: '\u00C0',
        Aacute: '\u00C1',
        Acirc: '\u00C2',
        Atilde: '\u00C3',
        Auml: '\u00C4',
        Aring: '\u00C5',
        AElig: '\u00C6',
        Ccedil: '\u00C7',
        Egrave: '\u00C8',
        Eacute: '\u00C9',
        Ecirc: '\u00CA',
        Euml: '\u00CB',
        Igrave: '\u00CC',
        Iacute: '\u00CD',
        Icirc: '\u00CE',
        Iuml: '\u00CF',
        ETH: '\u00D0',
        Ntilde: '\u00D1',
        Ograve: '\u00D2',
        Oacute: '\u00D3',
        Ocirc: '\u00D4',
        Otilde: '\u00D5',
        Ouml: '\u00D6',
        times: '\u00D7',
        Oslash: '\u00D8',
        Ugrave: '\u00D9',
        Uacute: '\u00DA',
        Ucirc: '\u00DB',
        Uuml: '\u00DC',
        Yacute: '\u00DD',
        THORN: '\u00DE',
        szlig: '\u00DF',
        agrave: '\u00E0',
        aacute: '\u00E1',
        acirc: '\u00E2',
        atilde: '\u00E3',
        auml: '\u00E4',
        aring: '\u00E5',
        aelig: '\u00E6',
        ccedil: '\u00E7',
        egrave: '\u00E8',
        eacute: '\u00E9',
        ecirc: '\u00EA',
        euml: '\u00EB',
        igrave: '\u00EC',
        iacute: '\u00ED',
        icirc: '\u00EE',
        iuml: '\u00EF',
        eth: '\u00F0',
        ntilde: '\u00F1',
        ograve: '\u00F2',
        oacute: '\u00F3',
        ocirc: '\u00F4',
        otilde: '\u00F5',
        ouml: '\u00F6',
        divide: '\u00F7',
        oslash: '\u00F8',
        ugrave: '\u00F9',
        uacute: '\u00FA',
        ucirc: '\u00FB',
        uuml: '\u00FC',
        yacute: '\u00FD',
        thorn: '\u00FE',
        yuml: '\u00FF',
        OElig: '\u0152',
        oelig: '\u0153',
        Scaron: '\u0160',
        scaron: '\u0161',
        Yuml: '\u0178',
        fnof: '\u0192',
        circ: '\u02C6',
        tilde: '\u02DC',
        Alpha: '\u0391',
        Beta: '\u0392',
        Gamma: '\u0393',
        Delta: '\u0394',
        Epsilon: '\u0395',
        Zeta: '\u0396',
        Eta: '\u0397',
        Theta: '\u0398',
        Iota: '\u0399',
        Kappa: '\u039A',
        Lambda: '\u039B',
        Mu: '\u039C',
        Nu: '\u039D',
        Xi: '\u039E',
        Omicron: '\u039F',
        Pi: '\u03A0',
        Rho: '\u03A1',
        Sigma: '\u03A3',
        Tau: '\u03A4',
        Upsilon: '\u03A5',
        Phi: '\u03A6',
        Chi: '\u03A7',
        Psi: '\u03A8',
        Omega: '\u03A9',
        alpha: '\u03B1',
        beta: '\u03B2',
        gamma: '\u03B3',
        delta: '\u03B4',
        epsilon: '\u03B5',
        zeta: '\u03B6',
        eta: '\u03B7',
        theta: '\u03B8',
        iota: '\u03B9',
        kappa: '\u03BA',
        lambda: '\u03BB',
        mu: '\u03BC',
        nu: '\u03BD',
        xi: '\u03BE',
        omicron: '\u03BF',
        pi: '\u03C0',
        rho: '\u03C1',
        sigmaf: '\u03C2',
        sigma: '\u03C3',
        tau: '\u03C4',
        upsilon: '\u03C5',
        phi: '\u03C6',
        chi: '\u03C7',
        psi: '\u03C8',
        omega: '\u03C9',
        thetasym: '\u03D1',
        upsih: '\u03D2',
        piv: '\u03D6',
        ensp: '\u2002',
        emsp: '\u2003',
        thinsp: '\u2009',
        zwnj: '\u200C',
        zwj: '\u200D',
        lrm: '\u200E',
        rlm: '\u200F',
        ndash: '\u2013',
        mdash: '\u2014',
        lsquo: '\u2018',
        rsquo: '\u2019',
        sbquo: '\u201A',
        ldquo: '\u201C',
        rdquo: '\u201D',
        bdquo: '\u201E',
        dagger: '\u2020',
        Dagger: '\u2021',
        bull: '\u2022',
        hellip: '\u2026',
        permil: '\u2030',
        prime: '\u2032',
        Prime: '\u2033',
        lsaquo: '\u2039',
        rsaquo: '\u203A',
        oline: '\u203E',
        frasl: '\u2044',
        euro: '\u20AC',
        image: '\u2111',
        weierp: '\u2118',
        real: '\u211C',
        trade: '\u2122',
        alefsym: '\u2135',
        larr: '\u2190',
        uarr: '\u2191',
        rarr: '\u2192',
        darr: '\u2193',
        harr: '\u2194',
        crarr: '\u21B5',
        lArr: '\u21D0',
        uArr: '\u21D1',
        rArr: '\u21D2',
        dArr: '\u21D3',
        hArr: '\u21D4',
        forall: '\u2200',
        part: '\u2202',
        exist: '\u2203',
        empty: '\u2205',
        nabla: '\u2207',
        isin: '\u2208',
        notin: '\u2209',
        ni: '\u220B',
        prod: '\u220F',
        sum: '\u2211',
        minus: '\u2212',
        lowast: '\u2217',
        radic: '\u221A',
        prop: '\u221D',
        infin: '\u221E',
        ang: '\u2220',
        and: '\u2227',
        or: '\u2228',
        cap: '\u2229',
        cup: '\u222A',
        'int': '\u222B',
        there4: '\u2234',
        sim: '\u223C',
        cong: '\u2245',
        asymp: '\u2248',
        ne: '\u2260',
        equiv: '\u2261',
        le: '\u2264',
        ge: '\u2265',
        sub: '\u2282',
        sup: '\u2283',
        nsub: '\u2284',
        sube: '\u2286',
        supe: '\u2287',
        oplus: '\u2295',
        otimes: '\u2297',
        perp: '\u22A5',
        sdot: '\u22C5',
        lceil: '\u2308',
        rceil: '\u2309',
        lfloor: '\u230A',
        rfloor: '\u230B',
        lang: '\u2329',
        rang: '\u232A',
        loz: '\u25CA',
        spades: '\u2660',
        clubs: '\u2663',
        hearts: '\u2665',
        diams: '\u2666'
    };

    function getQualifiedJSXName(object) {
        if (object.type === Syntax.JSXIdentifier) {
            return object.name;
        }
        if (object.type === Syntax.JSXNamespacedName) {
            return object.namespace.name + ':' + object.name.name;
        }
        /* istanbul ignore else */
        if (object.type === Syntax.JSXMemberExpression) {
            return (
                getQualifiedJSXName(object.object) + '.' +
                getQualifiedJSXName(object.property)
            );
        }
        /* istanbul ignore next */
        throwUnexpected(object);
    }

    function isJSXIdentifierStart(ch) {
        // exclude backslash (\)
        return (ch !== 92) && isIdentifierStart(ch);
    }

    function isJSXIdentifierPart(ch) {
        // exclude backslash (\) and add hyphen (-)
        return (ch !== 92) && (ch === 45 || isIdentifierPart(ch));
    }

    function scanJSXIdentifier() {
        var ch, start, value = '';

        start = index;
        while (index < length) {
            ch = source.charCodeAt(index);
            if (!isJSXIdentifierPart(ch)) {
                break;
            }
            value += source[index++];
        }

        return {
            type: Token.JSXIdentifier,
            value: value,
            lineNumber: lineNumber,
            lineStart: lineStart,
            range: [start, index]
        };
    }

    function scanJSXEntity() {
        var ch, str = '', start = index, count = 0, code;
        ch = source[index];
        assert(ch === '&', 'Entity must start with an ampersand');
        index++;
        while (index < length && count++ < 10) {
            ch = source[index++];
            if (ch === ';') {
                break;
            }
            str += ch;
        }

        // Well-formed entity (ending was found).
        if (ch === ';') {
            // Numeric entity.
            if (str[0] === '#') {
                if (str[1] === 'x') {
                    code = +('0' + str.substr(1));
                } else {
                    // Removing leading zeros in order to avoid treating as octal in old browsers.
                    code = +str.substr(1).replace(Regex.LeadingZeros, '');
                }

                if (!isNaN(code)) {
                    return String.fromCharCode(code);
                }
            /* istanbul ignore else */
            } else if (XHTMLEntities[str]) {
                return XHTMLEntities[str];
            }
        }

        // Treat non-entity sequences as regular text.
        index = start + 1;
        return '&';
    }

    function scanJSXText(stopChars) {
        var ch, str = '', start;
        start = index;
        while (index < length) {
            ch = source[index];
            if (stopChars.indexOf(ch) !== -1) {
                break;
            }
            if (ch === '&') {
                str += scanJSXEntity();
            } else {
                index++;
                if (ch === '\r' && source[index] === '\n') {
                    str += ch;
                    ch = source[index];
                    index++;
                }
                if (isLineTerminator(ch.charCodeAt(0))) {
                    ++lineNumber;
                    lineStart = index;
                }
                str += ch;
            }
        }
        return {
            type: Token.JSXText,
            value: str,
            lineNumber: lineNumber,
            lineStart: lineStart,
            range: [start, index]
        };
    }

    function scanJSXStringLiteral() {
        var innerToken, quote, start;

        quote = source[index];
        assert((quote === '\'' || quote === '"'),
            'String literal must starts with a quote');

        start = index;
        ++index;

        innerToken = scanJSXText([quote]);

        if (quote !== source[index]) {
            throwError({}, Messages.UnexpectedToken, 'ILLEGAL');
        }

        ++index;

        innerToken.range = [start, index];

        return innerToken;
    }

    /**
     * Between JSX opening and closing tags (e.g. <foo>HERE</foo>), anything that
     * is not another JSX tag and is not an expression wrapped by {} is text.
     */
    function advanceJSXChild() {
        var ch = source.charCodeAt(index);

        // '<' 60, '>' 62, '{' 123, '}' 125
        if (ch !== 60 && ch !== 62 && ch !== 123 && ch !== 125) {
            return scanJSXText(['<', '>', '{', '}']);
        }

        return scanPunctuator();
    }

    function parseJSXIdentifier() {
        var token, marker = markerCreate();

        if (lookahead.type !== Token.JSXIdentifier) {
            throwUnexpected(lookahead);
        }

        token = lex();
        return markerApply(marker, delegate.createJSXIdentifier(token.value));
    }

    function parseJSXNamespacedName() {
        var namespace, name, marker = markerCreate();

        namespace = parseJSXIdentifier();
        expect(':');
        name = parseJSXIdentifier();

        return markerApply(marker, delegate.createJSXNamespacedName(namespace, name));
    }

    function parseJSXMemberExpression() {
        var marker = markerCreate(),
            expr = parseJSXIdentifier();

        while (match('.')) {
            lex();
            expr = markerApply(marker, delegate.createJSXMemberExpression(expr, parseJSXIdentifier()));
        }

        return expr;
    }

    function parseJSXElementName() {
        if (lookahead2().value === ':') {
            return parseJSXNamespacedName();
        }
        if (lookahead2().value === '.') {
            return parseJSXMemberExpression();
        }

        return parseJSXIdentifier();
    }

    function parseJSXAttributeName() {
        if (lookahead2().value === ':') {
            return parseJSXNamespacedName();
        }

        return parseJSXIdentifier();
    }

    function parseJSXAttributeValue() {
        var value, marker;
        if (match('{')) {
            value = parseJSXExpressionContainer();
            if (value.expression.type === Syntax.JSXEmptyExpression) {
                throwError(
                    value,
                    'JSX attributes must only be assigned a non-empty ' +
                        'expression'
                );
            }
        } else if (match('<')) {
            value = parseJSXElement();
        } else if (lookahead.type === Token.JSXText) {
            marker = markerCreate();
            value = markerApply(marker, delegate.createLiteral(lex()));
        } else {
            throwError({}, Messages.InvalidJSXAttributeValue);
        }
        return value;
    }

    function parseJSXEmptyExpression() {
        var marker = markerCreatePreserveWhitespace();
        while (source.charAt(index) !== '}') {
            index++;
        }
        return markerApply(marker, delegate.createJSXEmptyExpression());
    }

    function parseJSXExpressionContainer() {
        var expression, origInJSXChild, origInJSXTag, marker = markerCreate();

        origInJSXChild = state.inJSXChild;
        origInJSXTag = state.inJSXTag;
        state.inJSXChild = false;
        state.inJSXTag = false;

        expect('{');

        if (match('}')) {
            expression = parseJSXEmptyExpression();
        } else {
            expression = parseExpression();
        }

        state.inJSXChild = origInJSXChild;
        state.inJSXTag = origInJSXTag;

        expect('}');

        return markerApply(marker, delegate.createJSXExpressionContainer(expression));
    }

    function parseJSXSpreadAttribute() {
        var expression, origInJSXChild, origInJSXTag, marker = markerCreate();

        origInJSXChild = state.inJSXChild;
        origInJSXTag = state.inJSXTag;
        state.inJSXChild = false;
        state.inJSXTag = false;

        expect('{');
        expect('...');

        expression = parseAssignmentExpression();

        state.inJSXChild = origInJSXChild;
        state.inJSXTag = origInJSXTag;

        expect('}');

        return markerApply(marker, delegate.createJSXSpreadAttribute(expression));
    }

    function parseJSXAttribute() {
        var name, marker;

        if (match('{')) {
            return parseJSXSpreadAttribute();
        }

        marker = markerCreate();

        name = parseJSXAttributeName();

        // HTML empty attribute
        if (match('=')) {
            lex();
            return markerApply(marker, delegate.createJSXAttribute(name, parseJSXAttributeValue()));
        }

        return markerApply(marker, delegate.createJSXAttribute(name));
    }

    function parseJSXChild() {
        var token, marker;
        if (match('{')) {
            token = parseJSXExpressionContainer();
        } else if (lookahead.type === Token.JSXText) {
            marker = markerCreatePreserveWhitespace();
            token = markerApply(marker, delegate.createLiteral(lex()));
        } else if (match('<')) {
            token = parseJSXElement();
        } else {
            throwUnexpected(lookahead);
        }
        return token;
    }

    function parseJSXClosingElement() {
        var name, origInJSXChild, origInJSXTag, marker = markerCreate();
        origInJSXChild = state.inJSXChild;
        origInJSXTag = state.inJSXTag;
        state.inJSXChild = false;
        state.inJSXTag = true;
        expect('<');
        expect('/');
        name = parseJSXElementName();
        // Because advance() (called by lex() called by expect()) expects there
        // to be a valid token after >, it needs to know whether to look for a
        // standard JS token or an JSX text node
        state.inJSXChild = origInJSXChild;
        state.inJSXTag = origInJSXTag;
        expect('>');
        return markerApply(marker, delegate.createJSXClosingElement(name));
    }

    function parseJSXOpeningElement() {
        var name, attributes = [], selfClosing = false, origInJSXChild, origInJSXTag, marker = markerCreate();

        origInJSXChild = state.inJSXChild;
        origInJSXTag = state.inJSXTag;
        state.inJSXChild = false;
        state.inJSXTag = true;

        expect('<');

        name = parseJSXElementName();

        while (index < length &&
                lookahead.value !== '/' &&
                lookahead.value !== '>') {
            attributes.push(parseJSXAttribute());
        }

        state.inJSXTag = origInJSXTag;

        if (lookahead.value === '/') {
            expect('/');
            // Because advance() (called by lex() called by expect()) expects
            // there to be a valid token after >, it needs to know whether to
            // look for a standard JS token or an JSX text node
            state.inJSXChild = origInJSXChild;
            expect('>');
            selfClosing = true;
        } else {
            state.inJSXChild = true;
            expect('>');
        }
        return markerApply(marker, delegate.createJSXOpeningElement(name, attributes, selfClosing));
    }

    function parseJSXElement() {
        var openingElement, closingElement = null, children = [], origInJSXChild, origInJSXTag, marker = markerCreate();

        origInJSXChild = state.inJSXChild;
        origInJSXTag = state.inJSXTag;
        openingElement = parseJSXOpeningElement();

        if (!openingElement.selfClosing) {
            while (index < length) {
                state.inJSXChild = false; // Call lookahead2() with inJSXChild = false because </ should not be considered in the child
                if (lookahead.value === '<' && lookahead2().value === '/') {
                    break;
                }
                state.inJSXChild = true;
                children.push(parseJSXChild());
            }
            state.inJSXChild = origInJSXChild;
            state.inJSXTag = origInJSXTag;
            closingElement = parseJSXClosingElement();
            if (getQualifiedJSXName(closingElement.name) !== getQualifiedJSXName(openingElement.name)) {
                throwError({}, Messages.ExpectedJSXClosingTag, getQualifiedJSXName(openingElement.name));
            }
        }

        // When (erroneously) writing two adjacent tags like
        //
        //     var x = <div>one</div><div>two</div>;
        //
        // the default error message is a bit incomprehensible. Since it's
        // rarely (never?) useful to write a less-than sign after an JSX
        // element, we disallow it here in the parser in order to provide a
        // better error message. (In the rare case that the less-than operator
        // was intended, the left tag can be wrapped in parentheses.)
        if (!origInJSXChild && match('<')) {
            throwError(lookahead, Messages.AdjacentJSXElements);
        }

        return markerApply(marker, delegate.createJSXElement(openingElement, closingElement, children));
    }

    function parseTypeAlias() {
        var id, marker = markerCreate(), typeParameters = null, right;
        expectContextualKeyword('type');
        id = parseVariableIdentifier();
        if (match('<')) {
            typeParameters = parseTypeParameterDeclaration();
        }
        expect('=');
        right = parseType();
        consumeSemicolon();
        return markerApply(marker, delegate.createTypeAlias(id, typeParameters, right));
    }

    function parseInterfaceExtends() {
        var marker = markerCreate(), id, typeParameters = null;

        id = parseVariableIdentifier();
        if (match('<')) {
            typeParameters = parseTypeParameterInstantiation();
        }

        return markerApply(marker, delegate.createInterfaceExtends(
            id,
            typeParameters
        ));
    }

    function parseInterfaceish(marker, allowStatic) {
        var body, bodyMarker, extended = [], id,
            typeParameters = null;

        id = parseVariableIdentifier();
        if (match('<')) {
            typeParameters = parseTypeParameterDeclaration();
        }

        if (matchKeyword('extends')) {
            expectKeyword('extends');

            while (index < length) {
                extended.push(parseInterfaceExtends());
                if (!match(',')) {
                    break;
                }
                expect(',');
            }
        }

        bodyMarker = markerCreate();
        body = markerApply(bodyMarker, parseObjectType(allowStatic));

        return markerApply(marker, delegate.createInterface(
            id,
            typeParameters,
            body,
            extended
        ));
    }

    function parseInterface() {
        var marker = markerCreate();

        if (strict) {
            expectKeyword('interface');
        } else {
            expectContextualKeyword('interface');
        }

        return parseInterfaceish(marker, /* allowStatic */false);
    }

    function parseDeclareClass() {
        var marker = markerCreate(), ret;
        expectContextualKeyword('declare');
        expectKeyword('class');

        ret = parseInterfaceish(marker, /* allowStatic */true);
        ret.type = Syntax.DeclareClass;
        return ret;
    }

    function parseDeclareFunction() {
        var id, idMarker,
            marker = markerCreate(), params, returnType, rest, tmp,
            typeParameters = null, value, valueMarker;

        expectContextualKeyword('declare');
        expectKeyword('function');
        idMarker = markerCreate();
        id = parseVariableIdentifier();

        valueMarker = markerCreate();
        if (match('<')) {
            typeParameters = parseTypeParameterDeclaration();
        }
        expect('(');
        tmp = parseFunctionTypeParams();
        params = tmp.params;
        rest = tmp.rest;
        expect(')');

        expect(':');
        returnType = parseType();

        value = markerApply(valueMarker, delegate.createFunctionTypeAnnotation(
            params,
            returnType,
            rest,
            typeParameters
        ));

        id.typeAnnotation = markerApply(valueMarker, delegate.createTypeAnnotation(
            value
        ));
        markerApply(idMarker, id);

        consumeSemicolon();

        return markerApply(marker, delegate.createDeclareFunction(
            id
        ));
    }

    function parseDeclareVariable() {
        var id, marker = markerCreate();
        expectContextualKeyword('declare');
        expectKeyword('var');
        id = parseTypeAnnotatableIdentifier();

        consumeSemicolon();

        return markerApply(marker, delegate.createDeclareVariable(
            id
        ));
    }

    function parseDeclareModule() {
        var body = [], bodyMarker, id, idMarker, marker = markerCreate(), token;
        expectContextualKeyword('declare');
        expectContextualKeyword('module');

        if (lookahead.type === Token.StringLiteral) {
            if (strict && lookahead.octal) {
                throwErrorTolerant(lookahead, Messages.StrictOctalLiteral);
            }
            idMarker = markerCreate();
            id = markerApply(idMarker, delegate.createLiteral(lex()));
        } else {
            id = parseVariableIdentifier();
        }

        bodyMarker = markerCreate();
        expect('{');
        while (index < length && !match('}')) {
            token = lookahead2();
            switch (token.value) {
            case 'class':
                body.push(parseDeclareClass());
                break;
            case 'function':
                body.push(parseDeclareFunction());
                break;
            case 'var':
                body.push(parseDeclareVariable());
                break;
            default:
                throwUnexpected(lookahead);
            }
        }
        expect('}');

        return markerApply(marker, delegate.createDeclareModule(
            id,
            markerApply(bodyMarker, delegate.createBlockStatement(body))
        ));
    }

    function collectToken() {
        var loc, token, range, value, entry;

        /* istanbul ignore else */
        if (!state.inJSXChild) {
            skipComment();
        }

        loc = {
            start: {
                line: lineNumber,
                column: index - lineStart
            }
        };

        token = extra.advance();
        loc.end = {
            line: lineNumber,
            column: index - lineStart
        };

        if (token.type !== Token.EOF) {
            range = [token.range[0], token.range[1]];
            value = source.slice(token.range[0], token.range[1]);
            entry = {
                type: TokenName[token.type],
                value: value,
                range: range,
                loc: loc
            };
            if (token.regex) {
                entry.regex = {
                    pattern: token.regex.pattern,
                    flags: token.regex.flags
                };
            }
            extra.tokens.push(entry);
        }

        return token;
    }

    function collectRegex() {
        var pos, loc, regex, token;

        skipComment();

        pos = index;
        loc = {
            start: {
                line: lineNumber,
                column: index - lineStart
            }
        };

        regex = extra.scanRegExp();
        loc.end = {
            line: lineNumber,
            column: index - lineStart
        };

        if (!extra.tokenize) {
            /* istanbul ignore next */
            // Pop the previous token, which is likely '/' or '/='
            if (extra.tokens.length > 0) {
                token = extra.tokens[extra.tokens.length - 1];
                if (token.range[0] === pos && token.type === 'Punctuator') {
                    if (token.value === '/' || token.value === '/=') {
                        extra.tokens.pop();
                    }
                }
            }

            extra.tokens.push({
                type: 'RegularExpression',
                value: regex.literal,
                regex: regex.regex,
                range: [pos, index],
                loc: loc
            });
        }

        return regex;
    }

    function filterTokenLocation() {
        var i, entry, token, tokens = [];

        for (i = 0; i < extra.tokens.length; ++i) {
            entry = extra.tokens[i];
            token = {
                type: entry.type,
                value: entry.value
            };
            if (entry.regex) {
                token.regex = {
                    pattern: entry.regex.pattern,
                    flags: entry.regex.flags
                };
            }
            if (extra.range) {
                token.range = entry.range;
            }
            if (extra.loc) {
                token.loc = entry.loc;
            }
            tokens.push(token);
        }

        extra.tokens = tokens;
    }

    function patch() {
        if (typeof extra.tokens !== 'undefined') {
            extra.advance = advance;
            extra.scanRegExp = scanRegExp;

            advance = collectToken;
            scanRegExp = collectRegex;
        }
    }

    function unpatch() {
        if (typeof extra.scanRegExp === 'function') {
            advance = extra.advance;
            scanRegExp = extra.scanRegExp;
        }
    }

    // This is used to modify the delegate.

    function extend(object, properties) {
        var entry, result = {};

        for (entry in object) {
            /* istanbul ignore else */
            if (object.hasOwnProperty(entry)) {
                result[entry] = object[entry];
            }
        }

        for (entry in properties) {
            /* istanbul ignore else */
            if (properties.hasOwnProperty(entry)) {
                result[entry] = properties[entry];
            }
        }

        return result;
    }

    function tokenize(code, options) {
        var toString,
            token,
            tokens;

        toString = String;
        if (typeof code !== 'string' && !(code instanceof String)) {
            code = toString(code);
        }

        delegate = SyntaxTreeDelegate;
        source = code;
        index = 0;
        lineNumber = (source.length > 0) ? 1 : 0;
        lineStart = 0;
        length = source.length;
        lookahead = null;
        state = {
            allowKeyword: true,
            allowIn: true,
            labelSet: new StringMap(),
            inFunctionBody: false,
            inIteration: false,
            inSwitch: false,
            lastCommentStart: -1,
            curlyStack: [],
            curlyLastIndex: 0
        };

        extra = {};

        // Options matching.
        options = options || {};

        // Of course we collect tokens here.
        options.tokens = true;
        extra.tokens = [];
        extra.tokenize = true;
        // The following two fields are necessary to compute the Regex tokens.
        extra.openParenToken = -1;
        extra.openCurlyToken = -1;

        extra.range = (typeof options.range === 'boolean') && options.range;
        extra.loc = (typeof options.loc === 'boolean') && options.loc;

        if (typeof options.comment === 'boolean' && options.comment) {
            extra.comments = [];
        }
        if (typeof options.tolerant === 'boolean' && options.tolerant) {
            extra.errors = [];
        }

        patch();

        try {
            peek();
            if (lookahead.type === Token.EOF) {
                return extra.tokens;
            }

            token = lex();
            while (lookahead.type !== Token.EOF) {
                try {
                    token = lex();
                } catch (lexError) {
                    token = lookahead;
                    if (extra.errors) {
                        extra.errors.push(lexError);
                        // We have to break on the first error
                        // to avoid infinite loops.
                        break;
                    } else {
                        throw lexError;
                    }
                }
            }

            filterTokenLocation();
            tokens = extra.tokens;
            if (typeof extra.comments !== 'undefined') {
                tokens.comments = extra.comments;
            }
            if (typeof extra.errors !== 'undefined') {
                tokens.errors = extra.errors;
            }
        } catch (e) {
            throw e;
        } finally {
            unpatch();
            extra = {};
        }
        return tokens;
    }

    function parse(code, options) {
        var program, toString;

        toString = String;
        if (typeof code !== 'string' && !(code instanceof String)) {
            code = toString(code);
        }

        delegate = SyntaxTreeDelegate;
        source = code;
        index = 0;
        lineNumber = (source.length > 0) ? 1 : 0;
        lineStart = 0;
        length = source.length;
        lookahead = null;
        state = {
            allowKeyword: false,
            allowIn: true,
            labelSet: new StringMap(),
            parenthesizedCount: 0,
            inFunctionBody: false,
            inIteration: false,
            inSwitch: false,
            inJSXChild: false,
            inJSXTag: false,
            inType: false,
            lastCommentStart: -1,
            yieldAllowed: false,
<<<<<<< HEAD
            awaitAllowed: false,
            curlyStack: []
=======
            curlyPosition: 0,
            curlyStack: [],
            curlyLastIndex: 0
>>>>>>> edebcb7a
        };

        extra = {};
        if (typeof options !== 'undefined') {
            extra.range = (typeof options.range === 'boolean') && options.range;
            extra.loc = (typeof options.loc === 'boolean') && options.loc;
            extra.attachComment = (typeof options.attachComment === 'boolean') && options.attachComment;

            if (extra.loc && options.source !== null && options.source !== undefined) {
                delegate = extend(delegate, {
                    'postProcess': function (node) {
                        node.loc.source = toString(options.source);
                        return node;
                    }
                });
            }

            extra.sourceType = options.sourceType;
            if (typeof options.tokens === 'boolean' && options.tokens) {
                extra.tokens = [];
            }
            if (typeof options.comment === 'boolean' && options.comment) {
                extra.comments = [];
            }
            if (typeof options.tolerant === 'boolean' && options.tolerant) {
                extra.errors = [];
            }
            if (extra.attachComment) {
                extra.range = true;
                extra.comments = [];
                extra.bottomRightStack = [];
                extra.trailingComments = [];
                extra.leadingComments = [];
            }
        }

        patch();
        try {
            program = parseProgram();
            if (typeof extra.comments !== 'undefined') {
                program.comments = extra.comments;
            }
            if (typeof extra.tokens !== 'undefined') {
                filterTokenLocation();
                program.tokens = extra.tokens;
            }
            if (typeof extra.errors !== 'undefined') {
                program.errors = extra.errors;
            }
        } catch (e) {
            throw e;
        } finally {
            unpatch();
            extra = {};
        }

        return program;
    }

    // Sync with *.json manifests.
    exports.version = '13001.1001.0-dev-harmony-fb';

    exports.tokenize = tokenize;

    exports.parse = parse;

    // Deep copy.
   /* istanbul ignore next */
    exports.Syntax = (function () {
        var name, types = {};

        if (typeof Object.create === 'function') {
            types = Object.create(null);
        }

        for (name in Syntax) {
            if (Syntax.hasOwnProperty(name)) {
                types[name] = Syntax[name];
            }
        }

        if (typeof Object.freeze === 'function') {
            Object.freeze(types);
        }

        return types;
    }());

}));
/* vim: set sw=4 ts=4 et tw=80 : */<|MERGE_RESOLUTION|>--- conflicted
+++ resolved
@@ -7654,14 +7654,10 @@
             inType: false,
             lastCommentStart: -1,
             yieldAllowed: false,
-<<<<<<< HEAD
             awaitAllowed: false,
-            curlyStack: []
-=======
             curlyPosition: 0,
             curlyStack: [],
             curlyLastIndex: 0
->>>>>>> edebcb7a
         };
 
         extra = {};
