**Esprima** ([esprima.org](http://esprima.org), BSD license) is a high performance,
standard-compliant [ECMAScript](http://www.ecma-international.org/publications/standards/Ecma-262.htm)
parser written in ECMAScript (also popularly known as
[JavaScript](http://en.wikipedia.org/wiki/JavaScript>JavaScript)).
Esprima is created and maintained by [Ariya Hidayat](http://twitter.com/ariyahidayat),
with the help of [many contributors](https://github.com/ariya/esprima/contributors).

**Esprima-FB** is a fork of the [Harmony branch](https://github.com/ariya/esprima/tree/harmony) of Esprima that implements [JSX specification](https://github.com/facebook/jsx) on top of ECMAScript syntax.

### Features

- Full support for ECMAScript 5.1 ([ECMA-262](http://www.ecma-international.org/publications/standards/Ecma-262.htm))
- Experimental support for ES6/Harmony (module, class, destructuring, ...)
- Full support for [JSX syntax extensions](https://github.com/facebook/jsx).
- Sensible [syntax tree format](https://github.com/facebook/jsx/blob/master/AST.md) compatible with Mozilla
[Parser AST](https://developer.mozilla.org/en/SpiderMonkey/Parser_API)
- Optional tracking of syntax node location (index-based and line-column)
<<<<<<< HEAD
- [Heavily tested](https://travis-ci.org/facebook/esprima) (> 600 unit tests with solid statement and branch coverage)

### Versioning rules

In order to follow semver rules and keep reference to original Esprima versions at the same time, we left 3 digits of each version part to refer to upstream harmony branch. We then take the most significant digit.

**Example:** 4001.3001.0000-dev-harmony-fb aligns with 1.1.0-dev-harmony (aka 001.001.000-dev-harmony) in upstream, with our own changes on top.
=======
- Heavily tested (> 650 [unit tests](http://esprima.org/test/) with [full code coverage](http://esprima.org/test/coverage.html))
- Experimental support for ES6/Harmony (module, class, destructuring, ...)
>>>>>>> 17957259

Esprima-FB serves as a **building block** for JSX language tools and transpiler implementations (such as [React](https://github.com/facebook/react) or [JSXDOM](https://github.com/vjeux/jsxdom)).

Esprima-FB runs on many popular web browsers, as well as other ECMAScript platforms such as
[Rhino](http://www.mozilla.org/rhino) and [Node.js](https://npmjs.org/package/esprima).

For more information on original Esprima, check the web site [esprima.org](http://esprima.org).<|MERGE_RESOLUTION|>--- conflicted
+++ resolved
@@ -15,18 +15,14 @@
 - Sensible [syntax tree format](https://github.com/facebook/jsx/blob/master/AST.md) compatible with Mozilla
 [Parser AST](https://developer.mozilla.org/en/SpiderMonkey/Parser_API)
 - Optional tracking of syntax node location (index-based and line-column)
-<<<<<<< HEAD
-- [Heavily tested](https://travis-ci.org/facebook/esprima) (> 600 unit tests with solid statement and branch coverage)
+- Heavily tested (> 650 [unit tests](http://esprima.org/test/) with [full code coverage](http://esprima.org/test/coverage.html))
+- Ongoing support for ES6/Harmony (module, class, destructuring, ...)
 
 ### Versioning rules
 
 In order to follow semver rules and keep reference to original Esprima versions at the same time, we left 3 digits of each version part to refer to upstream harmony branch. We then take the most significant digit.
 
 **Example:** 4001.3001.0000-dev-harmony-fb aligns with 1.1.0-dev-harmony (aka 001.001.000-dev-harmony) in upstream, with our own changes on top.
-=======
-- Heavily tested (> 650 [unit tests](http://esprima.org/test/) with [full code coverage](http://esprima.org/test/coverage.html))
-- Experimental support for ES6/Harmony (module, class, destructuring, ...)
->>>>>>> 17957259
 
 Esprima-FB serves as a **building block** for JSX language tools and transpiler implementations (such as [React](https://github.com/facebook/react) or [JSXDOM](https://github.com/vjeux/jsxdom)).
 
