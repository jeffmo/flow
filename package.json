--- conflicted
+++ resolved
@@ -54,11 +54,7 @@
         "lint": "node tools/check-version.js && node node_modules/eslint/bin/eslint.js esprima.js && node node_modules/jslint/bin/jslint.js esprima.js",
         "coverage": "npm run-script analyze-coverage && npm run-script check-coverage",
         "analyze-coverage": "node node_modules/istanbul/lib/cli.js cover test/runner.js",
-<<<<<<< HEAD
-        "check-coverage": "node node_modules/istanbul/lib/cli.js check-coverage --statement -11 --branch -30 --function 99.69",
-=======
         "check-coverage": "node node_modules/istanbul/lib/cli.js check-coverage --statement 100 --branch 100 --function 100",
->>>>>>> 17957259
         "complexity": "npm run-script analyze-complexity && npm run-script check-complexity",
         "analyze-complexity": "node tools/list-complexity.js",
         "check-complexity": "node node_modules/complexity-report/src/cli.js --maxcc 31 --silent -l -w esprima.js",
