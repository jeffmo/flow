--- conflicted
+++ resolved
@@ -7,10 +7,7 @@
         "esparse": "./bin/esparse.js",
         "esvalidate": "./bin/esvalidate.js"
     },
-<<<<<<< HEAD
     "version": "3001.0001.0000-dev-harmony-fb",
-=======
-    "version": "1.1.0-dev-harmony",
     "files": [
         "bin",
         "test/run.js",
@@ -20,7 +17,6 @@
         "test/reflect.js",
         "esprima.js"
     ],
->>>>>>> 2a1a72c4
     "engines": {
         "node": ">=0.4.0"
     },
