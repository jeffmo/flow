--- conflicted
+++ resolved
@@ -6,11 +6,7 @@
     "bin": {
         "esparse": "./bin/esparse.js"
     },
-<<<<<<< HEAD
-    "version": "1.0.0-dev-harmony",
-=======
-    "version": "1.1.0-dev",
->>>>>>> 44eacb88
+    "version": "1.1.0-dev-harmony",
     "engines": {
         "node": ">=0.4.0"
     },
